lockfileVersion: '6.0'

settings:
  autoInstallPeers: true
  excludeLinksFromLockfile: false

importers:

  .:
    devDependencies:
      '@types/node':
        specifier: ^20.0.0
        version: 20.19.17
      eslint:
        specifier: ^8.0.0
        version: 8.57.1
      prettier:
        specifier: ^3.0.0
        version: 3.6.2
      typescript:
        specifier: ^5.0.0
        version: 5.9.2

  apps/web:
    dependencies:
      '@gpg/framework':
        specifier: workspace:*
        version: link:../../packages/framework
      '@gpg/shared':
        specifier: workspace:*
        version: link:../../packages/shared
<<<<<<< HEAD
=======
      '@gpg/tic-tac-toe':
        specifier: workspace:*
        version: link:../../games/tic-tac-toe
>>>>>>> fabaf1b5
      react:
        specifier: ^18.2.0
        version: 18.3.1
      react-dom:
        specifier: ^18.2.0
        version: 18.3.1(react@18.3.1)
      react-router-dom:
        specifier: ^6.8.0
        version: 6.30.1(react-dom@18.3.1)(react@18.3.1)
    devDependencies:
      '@types/react':
        specifier: ^18.0.28
        version: 18.3.24
      '@types/react-dom':
        specifier: ^18.0.11
        version: 18.3.7(@types/react@18.3.24)
      '@typescript-eslint/eslint-plugin':
        specifier: ^5.57.1
        version: 5.62.0(@typescript-eslint/parser@5.62.0)(eslint@8.57.1)(typescript@5.9.2)
      '@typescript-eslint/parser':
        specifier: ^5.57.1
        version: 5.62.0(eslint@8.57.1)(typescript@5.9.2)
      '@vitejs/plugin-react':
        specifier: ^4.0.0
        version: 4.7.0(vite@4.5.14)
      eslint:
        specifier: ^8.38.0
        version: 8.57.1
      eslint-plugin-react-hooks:
        specifier: ^4.6.0
        version: 4.6.2(eslint@8.57.1)
      eslint-plugin-react-refresh:
        specifier: ^0.3.4
        version: 0.3.5(eslint@8.57.1)
      typescript:
        specifier: ^5.0.2
        version: 5.9.2
      vite:
        specifier: ^4.3.2
        version: 4.5.14(@types/node@20.19.17)

  games/tic-tac-toe:
    dependencies:
<<<<<<< HEAD
      '@gpg/shared':
        specifier: workspace:*
        version: link:../shared
=======
      '@gpg/framework':
        specifier: workspace:*
        version: link:../../packages/framework
      '@gpg/shared':
        specifier: workspace:*
        version: link:../../packages/shared
>>>>>>> fabaf1b5
      react:
        specifier: ^18.2.0
        version: 18.3.1
    devDependencies:
      '@testing-library/jest-dom':
        specifier: ^6.1.0
        version: 6.8.0
      '@testing-library/react':
        specifier: ^13.4.0
        version: 13.4.0(@types/react@18.3.24)(react-dom@18.3.1)(react@18.3.1)
      '@testing-library/user-event':
        specifier: ^14.5.0
        version: 14.6.1(@testing-library/dom@10.4.1)
      '@types/node':
        specifier: ^20.0.0
        version: 20.19.17
      '@types/react':
        specifier: ^18.0.28
        version: 18.3.24
<<<<<<< HEAD
=======
      '@typescript-eslint/eslint-plugin':
        specifier: ^6.0.0
        version: 6.21.0(@typescript-eslint/parser@6.21.0)(eslint@8.57.1)(typescript@5.9.2)
      '@typescript-eslint/parser':
        specifier: ^6.0.0
        version: 6.21.0(eslint@8.57.1)(typescript@5.9.2)
      '@vitest/coverage-v8':
        specifier: ^1.0.0
        version: 1.6.1(vitest@1.6.1)
      eslint:
        specifier: ^8.0.0
        version: 8.57.1
      jsdom:
        specifier: ^23.0.0
        version: 23.2.0
      typescript:
        specifier: ^5.0.0
        version: 5.9.2
      vitest:
        specifier: ^1.0.0
        version: 1.6.1(@types/node@20.19.17)(jsdom@23.2.0)

  packages/framework:
    dependencies:
      '@gpg/shared':
        specifier: workspace:*
        version: link:../shared
      react:
        specifier: ^18.2.0
        version: 18.3.1
    devDependencies:
      '@testing-library/jest-dom':
        specifier: ^6.1.0
        version: 6.8.0
      '@testing-library/react':
        specifier: ^13.4.0
        version: 13.4.0(@types/react@18.3.24)(react-dom@18.3.1)(react@18.3.1)
      '@testing-library/user-event':
        specifier: ^14.5.0
        version: 14.6.1(@testing-library/dom@10.4.1)
      '@types/node':
        specifier: ^20.0.0
        version: 20.19.17
      '@types/react':
        specifier: ^18.0.28
        version: 18.3.24
>>>>>>> fabaf1b5
      '@vitest/coverage-v8':
        specifier: ^1.0.0
        version: 1.6.1(vitest@1.6.1)
      jsdom:
        specifier: ^23.0.0
        version: 23.2.0
      vitest:
        specifier: ^1.0.0
        version: 1.6.1(@types/node@20.19.17)(jsdom@23.2.0)

  packages/shared:
    dependencies:
      react:
        specifier: ^18.2.0
        version: 18.3.1
    devDependencies:
      '@types/react':
        specifier: ^18.2.0
        version: 18.3.24
      '@typescript-eslint/eslint-plugin':
        specifier: ^5.57.1
        version: 5.62.0(@typescript-eslint/parser@5.62.0)(eslint@8.57.1)(typescript@5.9.2)
      '@typescript-eslint/parser':
        specifier: ^5.57.1
        version: 5.62.0(eslint@8.57.1)(typescript@5.9.2)
      eslint:
        specifier: ^8.38.0
        version: 8.57.1
      typescript:
        specifier: ^5.0.2
        version: 5.9.2

packages:

  /@adobe/css-tools@4.4.4:
    resolution: {integrity: sha512-Elp+iwUx5rN5+Y8xLt5/GRoG20WGoDCQ/1Fb+1LiGtvwbDavuSk0jhD/eZdckHAuzcDzccnkv+rEjyWfRx18gg==}
    dev: true

  /@ampproject/remapping@2.3.0:
    resolution: {integrity: sha512-30iZtAPgz+LTIYoeivqYo853f02jBYSd5uGnGpkFV0M3xOt9aN73erkgYAmZU43x4VfqcnLxW9Kpg3R5LC4YYw==}
    engines: {node: '>=6.0.0'}
    dependencies:
      '@jridgewell/gen-mapping': 0.3.13
      '@jridgewell/trace-mapping': 0.3.31
    dev: true

  /@asamuzakjp/css-color@3.2.0:
    resolution: {integrity: sha512-K1A6z8tS3XsmCMM86xoWdn7Fkdn9m6RSVtocUrJYIwZnFVkng/PvkEoWtOWmP+Scc6saYWHWZYbndEEXxl24jw==}
    dependencies:
      '@csstools/css-calc': 2.1.4(@csstools/css-parser-algorithms@3.0.5)(@csstools/css-tokenizer@3.0.4)
      '@csstools/css-color-parser': 3.1.0(@csstools/css-parser-algorithms@3.0.5)(@csstools/css-tokenizer@3.0.4)
      '@csstools/css-parser-algorithms': 3.0.5(@csstools/css-tokenizer@3.0.4)
      '@csstools/css-tokenizer': 3.0.4
      lru-cache: 10.4.3
    dev: true

  /@asamuzakjp/dom-selector@2.0.2:
    resolution: {integrity: sha512-x1KXOatwofR6ZAYzXRBL5wrdV0vwNxlTCK9NCuLqAzQYARqGcvFwiJA6A1ERuh+dgeA4Dxm3JBYictIes+SqUQ==}
    dependencies:
      bidi-js: 1.0.3
      css-tree: 2.3.1
      is-potential-custom-element-name: 1.0.1
    dev: true

  /@babel/code-frame@7.27.1:
    resolution: {integrity: sha512-cjQ7ZlQ0Mv3b47hABuTevyTuYN4i+loJKGeV9flcCgIK37cCXRh+L1bd3iBHlynerhQ7BhCkn2BPbQUL+rGqFg==}
    engines: {node: '>=6.9.0'}
    dependencies:
      '@babel/helper-validator-identifier': 7.27.1
      js-tokens: 4.0.0
      picocolors: 1.1.1
    dev: true

  /@babel/compat-data@7.28.4:
    resolution: {integrity: sha512-YsmSKC29MJwf0gF8Rjjrg5LQCmyh+j/nD8/eP7f+BeoQTKYqs9RoWbjGOdy0+1Ekr68RJZMUOPVQaQisnIo4Rw==}
    engines: {node: '>=6.9.0'}
    dev: true

  /@babel/core@7.28.4:
    resolution: {integrity: sha512-2BCOP7TN8M+gVDj7/ht3hsaO/B/n5oDbiAyyvnRlNOs+u1o+JWNYTQrmpuNp1/Wq2gcFrI01JAW+paEKDMx/CA==}
    engines: {node: '>=6.9.0'}
    dependencies:
      '@babel/code-frame': 7.27.1
      '@babel/generator': 7.28.3
      '@babel/helper-compilation-targets': 7.27.2
      '@babel/helper-module-transforms': 7.28.3(@babel/core@7.28.4)
      '@babel/helpers': 7.28.4
      '@babel/parser': 7.28.4
      '@babel/template': 7.27.2
      '@babel/traverse': 7.28.4
      '@babel/types': 7.28.4
      '@jridgewell/remapping': 2.3.5
      convert-source-map: 2.0.0
      debug: 4.4.3
      gensync: 1.0.0-beta.2
      json5: 2.2.3
      semver: 6.3.1
    transitivePeerDependencies:
      - supports-color
    dev: true

  /@babel/generator@7.28.3:
    resolution: {integrity: sha512-3lSpxGgvnmZznmBkCRnVREPUFJv2wrv9iAoFDvADJc0ypmdOxdUtcLeBgBJ6zE0PMeTKnxeQzyk0xTBq4Ep7zw==}
    engines: {node: '>=6.9.0'}
    dependencies:
      '@babel/parser': 7.28.4
      '@babel/types': 7.28.4
      '@jridgewell/gen-mapping': 0.3.13
      '@jridgewell/trace-mapping': 0.3.31
      jsesc: 3.1.0
    dev: true

  /@babel/helper-compilation-targets@7.27.2:
    resolution: {integrity: sha512-2+1thGUUWWjLTYTHZWK1n8Yga0ijBz1XAhUXcKy81rd5g6yh7hGqMp45v7cadSbEHc9G3OTv45SyneRN3ps4DQ==}
    engines: {node: '>=6.9.0'}
    dependencies:
      '@babel/compat-data': 7.28.4
      '@babel/helper-validator-option': 7.27.1
      browserslist: 4.26.2
      lru-cache: 5.1.1
      semver: 6.3.1
    dev: true

  /@babel/helper-globals@7.28.0:
    resolution: {integrity: sha512-+W6cISkXFa1jXsDEdYA8HeevQT/FULhxzR99pxphltZcVaugps53THCeiWA8SguxxpSp3gKPiuYfSWopkLQ4hw==}
    engines: {node: '>=6.9.0'}
    dev: true

  /@babel/helper-module-imports@7.27.1:
    resolution: {integrity: sha512-0gSFWUPNXNopqtIPQvlD5WgXYI5GY2kP2cCvoT8kczjbfcfuIljTbcWrulD1CIPIX2gt1wghbDy08yE1p+/r3w==}
    engines: {node: '>=6.9.0'}
    dependencies:
      '@babel/traverse': 7.28.4
      '@babel/types': 7.28.4
    transitivePeerDependencies:
      - supports-color
    dev: true

  /@babel/helper-module-transforms@7.28.3(@babel/core@7.28.4):
    resolution: {integrity: sha512-gytXUbs8k2sXS9PnQptz5o0QnpLL51SwASIORY6XaBKF88nsOT0Zw9szLqlSGQDP/4TljBAD5y98p2U1fqkdsw==}
    engines: {node: '>=6.9.0'}
    peerDependencies:
      '@babel/core': ^7.0.0
    dependencies:
      '@babel/core': 7.28.4
      '@babel/helper-module-imports': 7.27.1
      '@babel/helper-validator-identifier': 7.27.1
      '@babel/traverse': 7.28.4
    transitivePeerDependencies:
      - supports-color
    dev: true

  /@babel/helper-plugin-utils@7.27.1:
    resolution: {integrity: sha512-1gn1Up5YXka3YYAHGKpbideQ5Yjf1tDa9qYcgysz+cNCXukyLl6DjPXhD3VRwSb8c0J9tA4b2+rHEZtc6R0tlw==}
    engines: {node: '>=6.9.0'}
    dev: true

  /@babel/helper-string-parser@7.27.1:
    resolution: {integrity: sha512-qMlSxKbpRlAridDExk92nSobyDdpPijUq2DW6oDnUqd0iOGxmQjyqhMIihI9+zv4LPyZdRje2cavWPbCbWm3eA==}
    engines: {node: '>=6.9.0'}
    dev: true

  /@babel/helper-validator-identifier@7.27.1:
    resolution: {integrity: sha512-D2hP9eA+Sqx1kBZgzxZh0y1trbuU+JoDkiEwqhQ36nodYqJwyEIhPSdMNd7lOm/4io72luTPWH20Yda0xOuUow==}
    engines: {node: '>=6.9.0'}
    dev: true

  /@babel/helper-validator-option@7.27.1:
    resolution: {integrity: sha512-YvjJow9FxbhFFKDSuFnVCe2WxXk1zWc22fFePVNEaWJEu8IrZVlda6N0uHwzZrUM1il7NC9Mlp4MaJYbYd9JSg==}
    engines: {node: '>=6.9.0'}
    dev: true

  /@babel/helpers@7.28.4:
    resolution: {integrity: sha512-HFN59MmQXGHVyYadKLVumYsA9dBFun/ldYxipEjzA4196jpLZd8UjEEBLkbEkvfYreDqJhZxYAWFPtrfhNpj4w==}
    engines: {node: '>=6.9.0'}
    dependencies:
      '@babel/template': 7.27.2
      '@babel/types': 7.28.4
    dev: true

  /@babel/parser@7.28.4:
    resolution: {integrity: sha512-yZbBqeM6TkpP9du/I2pUZnJsRMGGvOuIrhjzC1AwHwW+6he4mni6Bp/m8ijn0iOuZuPI2BfkCoSRunpyjnrQKg==}
    engines: {node: '>=6.0.0'}
    hasBin: true
    dependencies:
      '@babel/types': 7.28.4
    dev: true

  /@babel/plugin-transform-react-jsx-self@7.27.1(@babel/core@7.28.4):
    resolution: {integrity: sha512-6UzkCs+ejGdZ5mFFC/OCUrv028ab2fp1znZmCZjAOBKiBK2jXD1O+BPSfX8X2qjJ75fZBMSnQn3Rq2mrBJK2mw==}
    engines: {node: '>=6.9.0'}
    peerDependencies:
      '@babel/core': ^7.0.0-0
    dependencies:
      '@babel/core': 7.28.4
      '@babel/helper-plugin-utils': 7.27.1
    dev: true

  /@babel/plugin-transform-react-jsx-source@7.27.1(@babel/core@7.28.4):
    resolution: {integrity: sha512-zbwoTsBruTeKB9hSq73ha66iFeJHuaFkUbwvqElnygoNbj/jHRsSeokowZFN3CZ64IvEqcmmkVe89OPXc7ldAw==}
    engines: {node: '>=6.9.0'}
    peerDependencies:
      '@babel/core': ^7.0.0-0
    dependencies:
      '@babel/core': 7.28.4
      '@babel/helper-plugin-utils': 7.27.1
    dev: true

  /@babel/runtime@7.28.4:
    resolution: {integrity: sha512-Q/N6JNWvIvPnLDvjlE1OUBLPQHH6l3CltCEsHIujp45zQUSSh8K+gHnaEX45yAT1nyngnINhvWtzN+Nb9D8RAQ==}
    engines: {node: '>=6.9.0'}
    dev: true

  /@babel/template@7.27.2:
    resolution: {integrity: sha512-LPDZ85aEJyYSd18/DkjNh4/y1ntkE5KwUHWTiqgRxruuZL2F1yuHligVHLvcHY2vMHXttKFpJn6LwfI7cw7ODw==}
    engines: {node: '>=6.9.0'}
    dependencies:
      '@babel/code-frame': 7.27.1
      '@babel/parser': 7.28.4
      '@babel/types': 7.28.4
    dev: true

  /@babel/traverse@7.28.4:
    resolution: {integrity: sha512-YEzuboP2qvQavAcjgQNVgsvHIDv6ZpwXvcvjmyySP2DIMuByS/6ioU5G9pYrWHM6T2YDfc7xga9iNzYOs12CFQ==}
    engines: {node: '>=6.9.0'}
    dependencies:
      '@babel/code-frame': 7.27.1
      '@babel/generator': 7.28.3
      '@babel/helper-globals': 7.28.0
      '@babel/parser': 7.28.4
      '@babel/template': 7.27.2
      '@babel/types': 7.28.4
      debug: 4.4.3
    transitivePeerDependencies:
      - supports-color
    dev: true

  /@babel/types@7.28.4:
    resolution: {integrity: sha512-bkFqkLhh3pMBUQQkpVgWDWq/lqzc2678eUyDlTBhRqhCHFguYYGM0Efga7tYk4TogG/3x0EEl66/OQ+WGbWB/Q==}
    engines: {node: '>=6.9.0'}
    dependencies:
      '@babel/helper-string-parser': 7.27.1
      '@babel/helper-validator-identifier': 7.27.1
    dev: true

  /@bcoe/v8-coverage@0.2.3:
    resolution: {integrity: sha512-0hYQ8SB4Db5zvZB4axdMHGwEaQjkZzFjQiN9LVYvIFB2nSUHW9tYpxWriPrWDASIxiaXax83REcLxuSdnGPZtw==}
    dev: true

  /@csstools/color-helpers@5.1.0:
    resolution: {integrity: sha512-S11EXWJyy0Mz5SYvRmY8nJYTFFd1LCNV+7cXyAgQtOOuzb4EsgfqDufL+9esx72/eLhsRdGZwaldu/h+E4t4BA==}
    engines: {node: '>=18'}
    dev: true

  /@csstools/css-calc@2.1.4(@csstools/css-parser-algorithms@3.0.5)(@csstools/css-tokenizer@3.0.4):
    resolution: {integrity: sha512-3N8oaj+0juUw/1H3YwmDDJXCgTB1gKU6Hc/bB502u9zR0q2vd786XJH9QfrKIEgFlZmhZiq6epXl4rHqhzsIgQ==}
    engines: {node: '>=18'}
    peerDependencies:
      '@csstools/css-parser-algorithms': ^3.0.5
      '@csstools/css-tokenizer': ^3.0.4
    dependencies:
      '@csstools/css-parser-algorithms': 3.0.5(@csstools/css-tokenizer@3.0.4)
      '@csstools/css-tokenizer': 3.0.4
    dev: true

  /@csstools/css-color-parser@3.1.0(@csstools/css-parser-algorithms@3.0.5)(@csstools/css-tokenizer@3.0.4):
    resolution: {integrity: sha512-nbtKwh3a6xNVIp/VRuXV64yTKnb1IjTAEEh3irzS+HkKjAOYLTGNb9pmVNntZ8iVBHcWDA2Dof0QtPgFI1BaTA==}
    engines: {node: '>=18'}
    peerDependencies:
      '@csstools/css-parser-algorithms': ^3.0.5
      '@csstools/css-tokenizer': ^3.0.4
    dependencies:
      '@csstools/color-helpers': 5.1.0
      '@csstools/css-calc': 2.1.4(@csstools/css-parser-algorithms@3.0.5)(@csstools/css-tokenizer@3.0.4)
      '@csstools/css-parser-algorithms': 3.0.5(@csstools/css-tokenizer@3.0.4)
      '@csstools/css-tokenizer': 3.0.4
    dev: true

  /@csstools/css-parser-algorithms@3.0.5(@csstools/css-tokenizer@3.0.4):
    resolution: {integrity: sha512-DaDeUkXZKjdGhgYaHNJTV9pV7Y9B3b644jCLs9Upc3VeNGg6LWARAT6O+Q+/COo+2gg/bM5rhpMAtf70WqfBdQ==}
    engines: {node: '>=18'}
    peerDependencies:
      '@csstools/css-tokenizer': ^3.0.4
    dependencies:
      '@csstools/css-tokenizer': 3.0.4
    dev: true

  /@csstools/css-tokenizer@3.0.4:
    resolution: {integrity: sha512-Vd/9EVDiu6PPJt9yAh6roZP6El1xHrdvIVGjyBsHR0RYwNHgL7FJPyIIW4fANJNG6FtyZfvlRPpFI4ZM/lubvw==}
    engines: {node: '>=18'}
    dev: true

  /@esbuild/aix-ppc64@0.21.5:
    resolution: {integrity: sha512-1SDgH6ZSPTlggy1yI6+Dbkiz8xzpHJEVAlF/AM1tHPLsf5STom9rwtjE4hKAF20FfXXNTFqEYXyJNWh1GiZedQ==}
    engines: {node: '>=12'}
    cpu: [ppc64]
    os: [aix]
    requiresBuild: true
    dev: true
    optional: true

  /@esbuild/android-arm64@0.18.20:
    resolution: {integrity: sha512-Nz4rJcchGDtENV0eMKUNa6L12zz2zBDXuhj/Vjh18zGqB44Bi7MBMSXjgunJgjRhCmKOjnPuZp4Mb6OKqtMHLQ==}
    engines: {node: '>=12'}
    cpu: [arm64]
    os: [android]
    requiresBuild: true
    dev: true
    optional: true

  /@esbuild/android-arm64@0.21.5:
    resolution: {integrity: sha512-c0uX9VAUBQ7dTDCjq+wdyGLowMdtR/GoC2U5IYk/7D1H1JYC0qseD7+11iMP2mRLN9RcCMRcjC4YMclCzGwS/A==}
    engines: {node: '>=12'}
    cpu: [arm64]
    os: [android]
    requiresBuild: true
    dev: true
    optional: true

  /@esbuild/android-arm@0.18.20:
    resolution: {integrity: sha512-fyi7TDI/ijKKNZTUJAQqiG5T7YjJXgnzkURqmGj13C6dCqckZBLdl4h7bkhHt/t0WP+zO9/zwroDvANaOqO5Sw==}
    engines: {node: '>=12'}
    cpu: [arm]
    os: [android]
    requiresBuild: true
    dev: true
    optional: true

  /@esbuild/android-arm@0.21.5:
    resolution: {integrity: sha512-vCPvzSjpPHEi1siZdlvAlsPxXl7WbOVUBBAowWug4rJHb68Ox8KualB+1ocNvT5fjv6wpkX6o/iEpbDrf68zcg==}
    engines: {node: '>=12'}
    cpu: [arm]
    os: [android]
    requiresBuild: true
    dev: true
    optional: true

  /@esbuild/android-x64@0.18.20:
    resolution: {integrity: sha512-8GDdlePJA8D6zlZYJV/jnrRAi6rOiNaCC/JclcXpB+KIuvfBN4owLtgzY2bsxnx666XjJx2kDPUmnTtR8qKQUg==}
    engines: {node: '>=12'}
    cpu: [x64]
    os: [android]
    requiresBuild: true
    dev: true
    optional: true

  /@esbuild/android-x64@0.21.5:
    resolution: {integrity: sha512-D7aPRUUNHRBwHxzxRvp856rjUHRFW1SdQATKXH2hqA0kAZb1hKmi02OpYRacl0TxIGz/ZmXWlbZgjwWYaCakTA==}
    engines: {node: '>=12'}
    cpu: [x64]
    os: [android]
    requiresBuild: true
    dev: true
    optional: true

  /@esbuild/darwin-arm64@0.18.20:
    resolution: {integrity: sha512-bxRHW5kHU38zS2lPTPOyuyTm+S+eobPUnTNkdJEfAddYgEcll4xkT8DB9d2008DtTbl7uJag2HuE5NZAZgnNEA==}
    engines: {node: '>=12'}
    cpu: [arm64]
    os: [darwin]
    requiresBuild: true
    dev: true
    optional: true

  /@esbuild/darwin-arm64@0.21.5:
    resolution: {integrity: sha512-DwqXqZyuk5AiWWf3UfLiRDJ5EDd49zg6O9wclZ7kUMv2WRFr4HKjXp/5t8JZ11QbQfUS6/cRCKGwYhtNAY88kQ==}
    engines: {node: '>=12'}
    cpu: [arm64]
    os: [darwin]
    requiresBuild: true
    dev: true
    optional: true

  /@esbuild/darwin-x64@0.18.20:
    resolution: {integrity: sha512-pc5gxlMDxzm513qPGbCbDukOdsGtKhfxD1zJKXjCCcU7ju50O7MeAZ8c4krSJcOIJGFR+qx21yMMVYwiQvyTyQ==}
    engines: {node: '>=12'}
    cpu: [x64]
    os: [darwin]
    requiresBuild: true
    dev: true
    optional: true

  /@esbuild/darwin-x64@0.21.5:
    resolution: {integrity: sha512-se/JjF8NlmKVG4kNIuyWMV/22ZaerB+qaSi5MdrXtd6R08kvs2qCN4C09miupktDitvh8jRFflwGFBQcxZRjbw==}
    engines: {node: '>=12'}
    cpu: [x64]
    os: [darwin]
    requiresBuild: true
    dev: true
    optional: true

  /@esbuild/freebsd-arm64@0.18.20:
    resolution: {integrity: sha512-yqDQHy4QHevpMAaxhhIwYPMv1NECwOvIpGCZkECn8w2WFHXjEwrBn3CeNIYsibZ/iZEUemj++M26W3cNR5h+Tw==}
    engines: {node: '>=12'}
    cpu: [arm64]
    os: [freebsd]
    requiresBuild: true
    dev: true
    optional: true

  /@esbuild/freebsd-arm64@0.21.5:
    resolution: {integrity: sha512-5JcRxxRDUJLX8JXp/wcBCy3pENnCgBR9bN6JsY4OmhfUtIHe3ZW0mawA7+RDAcMLrMIZaf03NlQiX9DGyB8h4g==}
    engines: {node: '>=12'}
    cpu: [arm64]
    os: [freebsd]
    requiresBuild: true
    dev: true
    optional: true

  /@esbuild/freebsd-x64@0.18.20:
    resolution: {integrity: sha512-tgWRPPuQsd3RmBZwarGVHZQvtzfEBOreNuxEMKFcd5DaDn2PbBxfwLcj4+aenoh7ctXcbXmOQIn8HI6mCSw5MQ==}
    engines: {node: '>=12'}
    cpu: [x64]
    os: [freebsd]
    requiresBuild: true
    dev: true
    optional: true

  /@esbuild/freebsd-x64@0.21.5:
    resolution: {integrity: sha512-J95kNBj1zkbMXtHVH29bBriQygMXqoVQOQYA+ISs0/2l3T9/kj42ow2mpqerRBxDJnmkUDCaQT/dfNXWX/ZZCQ==}
    engines: {node: '>=12'}
    cpu: [x64]
    os: [freebsd]
    requiresBuild: true
    dev: true
    optional: true

  /@esbuild/linux-arm64@0.18.20:
    resolution: {integrity: sha512-2YbscF+UL7SQAVIpnWvYwM+3LskyDmPhe31pE7/aoTMFKKzIc9lLbyGUpmmb8a8AixOL61sQ/mFh3jEjHYFvdA==}
    engines: {node: '>=12'}
    cpu: [arm64]
    os: [linux]
    requiresBuild: true
    dev: true
    optional: true

  /@esbuild/linux-arm64@0.21.5:
    resolution: {integrity: sha512-ibKvmyYzKsBeX8d8I7MH/TMfWDXBF3db4qM6sy+7re0YXya+K1cem3on9XgdT2EQGMu4hQyZhan7TeQ8XkGp4Q==}
    engines: {node: '>=12'}
    cpu: [arm64]
    os: [linux]
    requiresBuild: true
    dev: true
    optional: true

  /@esbuild/linux-arm@0.18.20:
    resolution: {integrity: sha512-/5bHkMWnq1EgKr1V+Ybz3s1hWXok7mDFUMQ4cG10AfW3wL02PSZi5kFpYKrptDsgb2WAJIvRcDm+qIvXf/apvg==}
    engines: {node: '>=12'}
    cpu: [arm]
    os: [linux]
    requiresBuild: true
    dev: true
    optional: true

  /@esbuild/linux-arm@0.21.5:
    resolution: {integrity: sha512-bPb5AHZtbeNGjCKVZ9UGqGwo8EUu4cLq68E95A53KlxAPRmUyYv2D6F0uUI65XisGOL1hBP5mTronbgo+0bFcA==}
    engines: {node: '>=12'}
    cpu: [arm]
    os: [linux]
    requiresBuild: true
    dev: true
    optional: true

  /@esbuild/linux-ia32@0.18.20:
    resolution: {integrity: sha512-P4etWwq6IsReT0E1KHU40bOnzMHoH73aXp96Fs8TIT6z9Hu8G6+0SHSw9i2isWrD2nbx2qo5yUqACgdfVGx7TA==}
    engines: {node: '>=12'}
    cpu: [ia32]
    os: [linux]
    requiresBuild: true
    dev: true
    optional: true

  /@esbuild/linux-ia32@0.21.5:
    resolution: {integrity: sha512-YvjXDqLRqPDl2dvRODYmmhz4rPeVKYvppfGYKSNGdyZkA01046pLWyRKKI3ax8fbJoK5QbxblURkwK/MWY18Tg==}
    engines: {node: '>=12'}
    cpu: [ia32]
    os: [linux]
    requiresBuild: true
    dev: true
    optional: true

  /@esbuild/linux-loong64@0.18.20:
    resolution: {integrity: sha512-nXW8nqBTrOpDLPgPY9uV+/1DjxoQ7DoB2N8eocyq8I9XuqJ7BiAMDMf9n1xZM9TgW0J8zrquIb/A7s3BJv7rjg==}
    engines: {node: '>=12'}
    cpu: [loong64]
    os: [linux]
    requiresBuild: true
    dev: true
    optional: true

  /@esbuild/linux-loong64@0.21.5:
    resolution: {integrity: sha512-uHf1BmMG8qEvzdrzAqg2SIG/02+4/DHB6a9Kbya0XDvwDEKCoC8ZRWI5JJvNdUjtciBGFQ5PuBlpEOXQj+JQSg==}
    engines: {node: '>=12'}
    cpu: [loong64]
    os: [linux]
    requiresBuild: true
    dev: true
    optional: true

  /@esbuild/linux-mips64el@0.18.20:
    resolution: {integrity: sha512-d5NeaXZcHp8PzYy5VnXV3VSd2D328Zb+9dEq5HE6bw6+N86JVPExrA6O68OPwobntbNJ0pzCpUFZTo3w0GyetQ==}
    engines: {node: '>=12'}
    cpu: [mips64el]
    os: [linux]
    requiresBuild: true
    dev: true
    optional: true

  /@esbuild/linux-mips64el@0.21.5:
    resolution: {integrity: sha512-IajOmO+KJK23bj52dFSNCMsz1QP1DqM6cwLUv3W1QwyxkyIWecfafnI555fvSGqEKwjMXVLokcV5ygHW5b3Jbg==}
    engines: {node: '>=12'}
    cpu: [mips64el]
    os: [linux]
    requiresBuild: true
    dev: true
    optional: true

  /@esbuild/linux-ppc64@0.18.20:
    resolution: {integrity: sha512-WHPyeScRNcmANnLQkq6AfyXRFr5D6N2sKgkFo2FqguP44Nw2eyDlbTdZwd9GYk98DZG9QItIiTlFLHJHjxP3FA==}
    engines: {node: '>=12'}
    cpu: [ppc64]
    os: [linux]
    requiresBuild: true
    dev: true
    optional: true

  /@esbuild/linux-ppc64@0.21.5:
    resolution: {integrity: sha512-1hHV/Z4OEfMwpLO8rp7CvlhBDnjsC3CttJXIhBi+5Aj5r+MBvy4egg7wCbe//hSsT+RvDAG7s81tAvpL2XAE4w==}
    engines: {node: '>=12'}
    cpu: [ppc64]
    os: [linux]
    requiresBuild: true
    dev: true
    optional: true

  /@esbuild/linux-riscv64@0.18.20:
    resolution: {integrity: sha512-WSxo6h5ecI5XH34KC7w5veNnKkju3zBRLEQNY7mv5mtBmrP/MjNBCAlsM2u5hDBlS3NGcTQpoBvRzqBcRtpq1A==}
    engines: {node: '>=12'}
    cpu: [riscv64]
    os: [linux]
    requiresBuild: true
    dev: true
    optional: true

  /@esbuild/linux-riscv64@0.21.5:
    resolution: {integrity: sha512-2HdXDMd9GMgTGrPWnJzP2ALSokE/0O5HhTUvWIbD3YdjME8JwvSCnNGBnTThKGEB91OZhzrJ4qIIxk/SBmyDDA==}
    engines: {node: '>=12'}
    cpu: [riscv64]
    os: [linux]
    requiresBuild: true
    dev: true
    optional: true

  /@esbuild/linux-s390x@0.18.20:
    resolution: {integrity: sha512-+8231GMs3mAEth6Ja1iK0a1sQ3ohfcpzpRLH8uuc5/KVDFneH6jtAJLFGafpzpMRO6DzJ6AvXKze9LfFMrIHVQ==}
    engines: {node: '>=12'}
    cpu: [s390x]
    os: [linux]
    requiresBuild: true
    dev: true
    optional: true

  /@esbuild/linux-s390x@0.21.5:
    resolution: {integrity: sha512-zus5sxzqBJD3eXxwvjN1yQkRepANgxE9lgOW2qLnmr8ikMTphkjgXu1HR01K4FJg8h1kEEDAqDcZQtbrRnB41A==}
    engines: {node: '>=12'}
    cpu: [s390x]
    os: [linux]
    requiresBuild: true
    dev: true
    optional: true

  /@esbuild/linux-x64@0.18.20:
    resolution: {integrity: sha512-UYqiqemphJcNsFEskc73jQ7B9jgwjWrSayxawS6UVFZGWrAAtkzjxSqnoclCXxWtfwLdzU+vTpcNYhpn43uP1w==}
    engines: {node: '>=12'}
    cpu: [x64]
    os: [linux]
    requiresBuild: true
    dev: true
    optional: true

  /@esbuild/linux-x64@0.21.5:
    resolution: {integrity: sha512-1rYdTpyv03iycF1+BhzrzQJCdOuAOtaqHTWJZCWvijKD2N5Xu0TtVC8/+1faWqcP9iBCWOmjmhoH94dH82BxPQ==}
    engines: {node: '>=12'}
    cpu: [x64]
    os: [linux]
    requiresBuild: true
    dev: true
    optional: true

  /@esbuild/netbsd-x64@0.18.20:
    resolution: {integrity: sha512-iO1c++VP6xUBUmltHZoMtCUdPlnPGdBom6IrO4gyKPFFVBKioIImVooR5I83nTew5UOYrk3gIJhbZh8X44y06A==}
    engines: {node: '>=12'}
    cpu: [x64]
    os: [netbsd]
    requiresBuild: true
    dev: true
    optional: true

  /@esbuild/netbsd-x64@0.21.5:
    resolution: {integrity: sha512-Woi2MXzXjMULccIwMnLciyZH4nCIMpWQAs049KEeMvOcNADVxo0UBIQPfSmxB3CWKedngg7sWZdLvLczpe0tLg==}
    engines: {node: '>=12'}
    cpu: [x64]
    os: [netbsd]
    requiresBuild: true
    dev: true
    optional: true

  /@esbuild/openbsd-x64@0.18.20:
    resolution: {integrity: sha512-e5e4YSsuQfX4cxcygw/UCPIEP6wbIL+se3sxPdCiMbFLBWu0eiZOJ7WoD+ptCLrmjZBK1Wk7I6D/I3NglUGOxg==}
    engines: {node: '>=12'}
    cpu: [x64]
    os: [openbsd]
    requiresBuild: true
    dev: true
    optional: true

  /@esbuild/openbsd-x64@0.21.5:
    resolution: {integrity: sha512-HLNNw99xsvx12lFBUwoT8EVCsSvRNDVxNpjZ7bPn947b8gJPzeHWyNVhFsaerc0n3TsbOINvRP2byTZ5LKezow==}
    engines: {node: '>=12'}
    cpu: [x64]
    os: [openbsd]
    requiresBuild: true
    dev: true
    optional: true

  /@esbuild/sunos-x64@0.18.20:
    resolution: {integrity: sha512-kDbFRFp0YpTQVVrqUd5FTYmWo45zGaXe0X8E1G/LKFC0v8x0vWrhOWSLITcCn63lmZIxfOMXtCfti/RxN/0wnQ==}
    engines: {node: '>=12'}
    cpu: [x64]
    os: [sunos]
    requiresBuild: true
    dev: true
    optional: true

  /@esbuild/sunos-x64@0.21.5:
    resolution: {integrity: sha512-6+gjmFpfy0BHU5Tpptkuh8+uw3mnrvgs+dSPQXQOv3ekbordwnzTVEb4qnIvQcYXq6gzkyTnoZ9dZG+D4garKg==}
    engines: {node: '>=12'}
    cpu: [x64]
    os: [sunos]
    requiresBuild: true
    dev: true
    optional: true

  /@esbuild/win32-arm64@0.18.20:
    resolution: {integrity: sha512-ddYFR6ItYgoaq4v4JmQQaAI5s7npztfV4Ag6NrhiaW0RrnOXqBkgwZLofVTlq1daVTQNhtI5oieTvkRPfZrePg==}
    engines: {node: '>=12'}
    cpu: [arm64]
    os: [win32]
    requiresBuild: true
    dev: true
    optional: true

  /@esbuild/win32-arm64@0.21.5:
    resolution: {integrity: sha512-Z0gOTd75VvXqyq7nsl93zwahcTROgqvuAcYDUr+vOv8uHhNSKROyU961kgtCD1e95IqPKSQKH7tBTslnS3tA8A==}
    engines: {node: '>=12'}
    cpu: [arm64]
    os: [win32]
    requiresBuild: true
    dev: true
    optional: true

  /@esbuild/win32-ia32@0.18.20:
    resolution: {integrity: sha512-Wv7QBi3ID/rROT08SABTS7eV4hX26sVduqDOTe1MvGMjNd3EjOz4b7zeexIR62GTIEKrfJXKL9LFxTYgkyeu7g==}
    engines: {node: '>=12'}
    cpu: [ia32]
    os: [win32]
    requiresBuild: true
    dev: true
    optional: true

  /@esbuild/win32-ia32@0.21.5:
    resolution: {integrity: sha512-SWXFF1CL2RVNMaVs+BBClwtfZSvDgtL//G/smwAc5oVK/UPu2Gu9tIaRgFmYFFKrmg3SyAjSrElf0TiJ1v8fYA==}
    engines: {node: '>=12'}
    cpu: [ia32]
    os: [win32]
    requiresBuild: true
    dev: true
    optional: true

  /@esbuild/win32-x64@0.18.20:
    resolution: {integrity: sha512-kTdfRcSiDfQca/y9QIkng02avJ+NCaQvrMejlsB3RRv5sE9rRoeBPISaZpKxHELzRxZyLvNts1P27W3wV+8geQ==}
    engines: {node: '>=12'}
    cpu: [x64]
    os: [win32]
    requiresBuild: true
    dev: true
    optional: true

  /@esbuild/win32-x64@0.21.5:
    resolution: {integrity: sha512-tQd/1efJuzPC6rCFwEvLtci/xNFcTZknmXs98FYDfGE4wP9ClFV98nyKrzJKVPMhdDnjzLhdUyMX4PsQAPjwIw==}
    engines: {node: '>=12'}
    cpu: [x64]
    os: [win32]
    requiresBuild: true
    dev: true
    optional: true

  /@eslint-community/eslint-utils@4.9.0(eslint@8.57.1):
    resolution: {integrity: sha512-ayVFHdtZ+hsq1t2Dy24wCmGXGe4q9Gu3smhLYALJrr473ZH27MsnSL+LKUlimp4BWJqMDMLmPpx/Q9R3OAlL4g==}
    engines: {node: ^12.22.0 || ^14.17.0 || >=16.0.0}
    peerDependencies:
      eslint: ^6.0.0 || ^7.0.0 || >=8.0.0
    dependencies:
      eslint: 8.57.1
      eslint-visitor-keys: 3.4.3
    dev: true

  /@eslint-community/regexpp@4.12.1:
    resolution: {integrity: sha512-CCZCDJuduB9OUkFkY2IgppNZMi2lBQgD2qzwXkEia16cge2pijY/aXi96CJMquDMn3nJdlPV1A5KrJEXwfLNzQ==}
    engines: {node: ^12.0.0 || ^14.0.0 || >=16.0.0}
    dev: true

  /@eslint/eslintrc@2.1.4:
    resolution: {integrity: sha512-269Z39MS6wVJtsoUl10L60WdkhJVdPG24Q4eZTH3nnF6lpvSShEK3wQjDX9JRWAUPvPh7COouPpU9IrqaZFvtQ==}
    engines: {node: ^12.22.0 || ^14.17.0 || >=16.0.0}
    dependencies:
      ajv: 6.12.6
      debug: 4.4.3
      espree: 9.6.1
      globals: 13.24.0
      ignore: 5.3.2
      import-fresh: 3.3.1
      js-yaml: 4.1.0
      minimatch: 3.1.2
      strip-json-comments: 3.1.1
    transitivePeerDependencies:
      - supports-color
    dev: true

  /@eslint/js@8.57.1:
    resolution: {integrity: sha512-d9zaMRSTIKDLhctzH12MtXvJKSSUhaHcjV+2Z+GK+EEY7XKpP5yR4x+N3TAcHTcu963nIr+TMcCb4DBCYX1z6Q==}
    engines: {node: ^12.22.0 || ^14.17.0 || >=16.0.0}
    dev: true

  /@humanwhocodes/config-array@0.13.0:
    resolution: {integrity: sha512-DZLEEqFWQFiyK6h5YIeynKx7JlvCYWL0cImfSRXZ9l4Sg2efkFGTuFf6vzXjK1cq6IYkU+Eg/JizXw+TD2vRNw==}
    engines: {node: '>=10.10.0'}
    deprecated: Use @eslint/config-array instead
    dependencies:
      '@humanwhocodes/object-schema': 2.0.3
      debug: 4.4.3
      minimatch: 3.1.2
    transitivePeerDependencies:
      - supports-color
    dev: true

  /@humanwhocodes/module-importer@1.0.1:
    resolution: {integrity: sha512-bxveV4V8v5Yb4ncFTT3rPSgZBOpCkjfK0y4oVVVJwIuDVBRMDXrPyXRL988i5ap9m9bnyEEjWfm5WkBmtffLfA==}
    engines: {node: '>=12.22'}
    dev: true

  /@humanwhocodes/object-schema@2.0.3:
    resolution: {integrity: sha512-93zYdMES/c1D69yZiKDBj0V24vqNzB/koF26KPaagAfd3P/4gUlh3Dys5ogAK+Exi9QyzlD8x/08Zt7wIKcDcA==}
    deprecated: Use @eslint/object-schema instead
    dev: true

  /@istanbuljs/schema@0.1.3:
    resolution: {integrity: sha512-ZXRY4jNvVgSVQ8DL3LTcakaAtXwTVUxE81hslsyD2AtoXW/wVob10HkOJ1X/pAlcI7D+2YoZKg5do8G/w6RYgA==}
    engines: {node: '>=8'}
    dev: true

  /@jest/schemas@29.6.3:
    resolution: {integrity: sha512-mo5j5X+jIZmJQveBKeS/clAueipV7KgiX1vMgCxam1RNYiqE1w62n0/tJJnHtjW8ZHcQco5gY85jA3mi0L+nSA==}
    engines: {node: ^14.15.0 || ^16.10.0 || >=18.0.0}
    dependencies:
      '@sinclair/typebox': 0.27.8
    dev: true

  /@jridgewell/gen-mapping@0.3.13:
    resolution: {integrity: sha512-2kkt/7niJ6MgEPxF0bYdQ6etZaA+fQvDcLKckhy1yIQOzaoKjBBjSj63/aLVjYE3qhRt5dvM+uUyfCg6UKCBbA==}
    dependencies:
      '@jridgewell/sourcemap-codec': 1.5.5
      '@jridgewell/trace-mapping': 0.3.31
    dev: true

  /@jridgewell/remapping@2.3.5:
    resolution: {integrity: sha512-LI9u/+laYG4Ds1TDKSJW2YPrIlcVYOwi2fUC6xB43lueCjgxV4lffOCZCtYFiH6TNOX+tQKXx97T4IKHbhyHEQ==}
    dependencies:
      '@jridgewell/gen-mapping': 0.3.13
      '@jridgewell/trace-mapping': 0.3.31
    dev: true

  /@jridgewell/resolve-uri@3.1.2:
    resolution: {integrity: sha512-bRISgCIjP20/tbWSPWMEi54QVPRZExkuD9lJL+UIxUKtwVJA8wW1Trb1jMs1RFXo1CBTNZ/5hpC9QvmKWdopKw==}
    engines: {node: '>=6.0.0'}
    dev: true

  /@jridgewell/sourcemap-codec@1.5.5:
    resolution: {integrity: sha512-cYQ9310grqxueWbl+WuIUIaiUaDcj7WOq5fVhEljNVgRfOUhY9fy2zTvfoqWsnebh8Sl70VScFbICvJnLKB0Og==}
    dev: true

  /@jridgewell/trace-mapping@0.3.31:
    resolution: {integrity: sha512-zzNR+SdQSDJzc8joaeP8QQoCQr8NuYx2dIIytl1QeBEZHJ9uW6hebsrYgbz8hJwUQao3TWCMtmfV8Nu1twOLAw==}
    dependencies:
      '@jridgewell/resolve-uri': 3.1.2
      '@jridgewell/sourcemap-codec': 1.5.5
    dev: true

  /@nodelib/fs.scandir@2.1.5:
    resolution: {integrity: sha512-vq24Bq3ym5HEQm2NKCr3yXDwjc7vTsEThRDnkp2DK9p1uqLR+DHurm/NOTo0KG7HYHU7eppKZj3MyqYuMBf62g==}
    engines: {node: '>= 8'}
    dependencies:
      '@nodelib/fs.stat': 2.0.5
      run-parallel: 1.2.0
    dev: true

  /@nodelib/fs.stat@2.0.5:
    resolution: {integrity: sha512-RkhPPp2zrqDAQA/2jNhnztcPAlv64XdhIp7a7454A5ovI7Bukxgt7MX7udwAu3zg1DcpPU0rz3VV1SeaqvY4+A==}
    engines: {node: '>= 8'}
    dev: true

  /@nodelib/fs.walk@1.2.8:
    resolution: {integrity: sha512-oGB+UxlgWcgQkgwo8GcEGwemoTFt3FIO9ababBmaGwXIoBKZ+GTy0pP185beGg7Llih/NSHSV2XAs1lnznocSg==}
    engines: {node: '>= 8'}
    dependencies:
      '@nodelib/fs.scandir': 2.1.5
      fastq: 1.19.1
    dev: true

  /@remix-run/router@1.23.0:
    resolution: {integrity: sha512-O3rHJzAQKamUz1fvE0Qaw0xSFqsA/yafi2iqeE0pvdFtCO1viYx8QL6f3Ln/aCCTLxs68SLf0KPM9eSeM8yBnA==}
    engines: {node: '>=14.0.0'}
    dev: false

  /@rolldown/pluginutils@1.0.0-beta.27:
    resolution: {integrity: sha512-+d0F4MKMCbeVUJwG96uQ4SgAznZNSq93I3V+9NHA4OpvqG8mRCpGdKmK8l/dl02h2CCDHwW2FqilnTyDcAnqjA==}
    dev: true

  /@rollup/rollup-android-arm-eabi@4.52.2:
    resolution: {integrity: sha512-o3pcKzJgSGt4d74lSZ+OCnHwkKBeAbFDmbEm5gg70eA8VkyCuC/zV9TwBnmw6VjDlRdF4Pshfb+WE9E6XY1PoQ==}
    cpu: [arm]
    os: [android]
    requiresBuild: true
    dev: true
    optional: true

  /@rollup/rollup-android-arm64@4.52.2:
    resolution: {integrity: sha512-cqFSWO5tX2vhC9hJTK8WAiPIm4Q8q/cU8j2HQA0L3E1uXvBYbOZMhE2oFL8n2pKB5sOCHY6bBuHaRwG7TkfJyw==}
    cpu: [arm64]
    os: [android]
    requiresBuild: true
    dev: true
    optional: true
<<<<<<< HEAD

  /@rollup/rollup-darwin-arm64@4.52.2:
    resolution: {integrity: sha512-vngduywkkv8Fkh3wIZf5nFPXzWsNsVu1kvtLETWxTFf/5opZmflgVSeLgdHR56RQh71xhPhWoOkEBvbehwTlVA==}
    cpu: [arm64]
    os: [darwin]
    requiresBuild: true
=======

  /@rollup/rollup-darwin-arm64@4.52.2:
    resolution: {integrity: sha512-vngduywkkv8Fkh3wIZf5nFPXzWsNsVu1kvtLETWxTFf/5opZmflgVSeLgdHR56RQh71xhPhWoOkEBvbehwTlVA==}
    cpu: [arm64]
    os: [darwin]
    requiresBuild: true
    dev: true
    optional: true

  /@rollup/rollup-darwin-x64@4.52.2:
    resolution: {integrity: sha512-h11KikYrUCYTrDj6h939hhMNlqU2fo/X4NB0OZcys3fya49o1hmFaczAiJWVAFgrM1NCP6RrO7lQKeVYSKBPSQ==}
    cpu: [x64]
    os: [darwin]
    requiresBuild: true
    dev: true
    optional: true

  /@rollup/rollup-freebsd-arm64@4.52.2:
    resolution: {integrity: sha512-/eg4CI61ZUkLXxMHyVlmlGrSQZ34xqWlZNW43IAU4RmdzWEx0mQJ2mN/Cx4IHLVZFL6UBGAh+/GXhgvGb+nVxw==}
    cpu: [arm64]
    os: [freebsd]
    requiresBuild: true
    dev: true
    optional: true

  /@rollup/rollup-freebsd-x64@4.52.2:
    resolution: {integrity: sha512-QOWgFH5X9+p+S1NAfOqc0z8qEpJIoUHf7OWjNUGOeW18Mx22lAUOiA9b6r2/vpzLdfxi/f+VWsYjUOMCcYh0Ng==}
    cpu: [x64]
    os: [freebsd]
    requiresBuild: true
    dev: true
    optional: true

  /@rollup/rollup-linux-arm-gnueabihf@4.52.2:
    resolution: {integrity: sha512-kDWSPafToDd8LcBYd1t5jw7bD5Ojcu12S3uT372e5HKPzQt532vW+rGFFOaiR0opxePyUkHrwz8iWYEyH1IIQA==}
    cpu: [arm]
    os: [linux]
    requiresBuild: true
    dev: true
    optional: true

  /@rollup/rollup-linux-arm-musleabihf@4.52.2:
    resolution: {integrity: sha512-gKm7Mk9wCv6/rkzwCiUC4KnevYhlf8ztBrDRT9g/u//1fZLapSRc+eDZj2Eu2wpJ+0RzUKgtNijnVIB4ZxyL+w==}
    cpu: [arm]
    os: [linux]
    requiresBuild: true
    dev: true
    optional: true

  /@rollup/rollup-linux-arm64-gnu@4.52.2:
    resolution: {integrity: sha512-66lA8vnj5mB/rtDNwPgrrKUOtCLVQypkyDa2gMfOefXK6rcZAxKLO9Fy3GkW8VkPnENv9hBkNOFfGLf6rNKGUg==}
    cpu: [arm64]
    os: [linux]
    requiresBuild: true
    dev: true
    optional: true

  /@rollup/rollup-linux-arm64-musl@4.52.2:
    resolution: {integrity: sha512-s+OPucLNdJHvuZHuIz2WwncJ+SfWHFEmlC5nKMUgAelUeBUnlB4wt7rXWiyG4Zn07uY2Dd+SGyVa9oyLkVGOjA==}
    cpu: [arm64]
    os: [linux]
    requiresBuild: true
    dev: true
    optional: true

  /@rollup/rollup-linux-loong64-gnu@4.52.2:
    resolution: {integrity: sha512-8wTRM3+gVMDLLDdaT6tKmOE3lJyRy9NpJUS/ZRWmLCmOPIJhVyXwjBo+XbrrwtV33Em1/eCTd5TuGJm4+DmYjw==}
    cpu: [loong64]
    os: [linux]
    requiresBuild: true
    dev: true
    optional: true

  /@rollup/rollup-linux-ppc64-gnu@4.52.2:
    resolution: {integrity: sha512-6yqEfgJ1anIeuP2P/zhtfBlDpXUb80t8DpbYwXQ3bQd95JMvUaqiX+fKqYqUwZXqdJDd8xdilNtsHM2N0cFm6A==}
    cpu: [ppc64]
    os: [linux]
    requiresBuild: true
    dev: true
    optional: true

  /@rollup/rollup-linux-riscv64-gnu@4.52.2:
    resolution: {integrity: sha512-sshYUiYVSEI2B6dp4jMncwxbrUqRdNApF2c3bhtLAU0qA8Lrri0p0NauOsTWh3yCCCDyBOjESHMExonp7Nzc0w==}
    cpu: [riscv64]
    os: [linux]
    requiresBuild: true
    dev: true
    optional: true

  /@rollup/rollup-linux-riscv64-musl@4.52.2:
    resolution: {integrity: sha512-duBLgd+3pqC4MMwBrKkFxaZerUxZcYApQVC5SdbF5/e/589GwVvlRUnyqMFbM8iUSb1BaoX/3fRL7hB9m2Pj8Q==}
    cpu: [riscv64]
    os: [linux]
    requiresBuild: true
    dev: true
    optional: true

  /@rollup/rollup-linux-s390x-gnu@4.52.2:
    resolution: {integrity: sha512-tzhYJJidDUVGMgVyE+PmxENPHlvvqm1KILjjZhB8/xHYqAGeizh3GBGf9u6WdJpZrz1aCpIIHG0LgJgH9rVjHQ==}
    cpu: [s390x]
    os: [linux]
    requiresBuild: true
    dev: true
    optional: true

  /@rollup/rollup-linux-x64-gnu@4.52.2:
    resolution: {integrity: sha512-opH8GSUuVcCSSyHHcl5hELrmnk4waZoVpgn/4FDao9iyE4WpQhyWJ5ryl5M3ocp4qkRuHfyXnGqg8M9oKCEKRA==}
    cpu: [x64]
    os: [linux]
    requiresBuild: true
    dev: true
    optional: true

  /@rollup/rollup-linux-x64-musl@4.52.2:
    resolution: {integrity: sha512-LSeBHnGli1pPKVJ79ZVJgeZWWZXkEe/5o8kcn23M8eMKCUANejchJbF/JqzM4RRjOJfNRhKJk8FuqL1GKjF5oQ==}
    cpu: [x64]
    os: [linux]
    requiresBuild: true
    dev: true
    optional: true

  /@rollup/rollup-openharmony-arm64@4.52.2:
    resolution: {integrity: sha512-uPj7MQ6/s+/GOpolavm6BPo+6CbhbKYyZHUDvZ/SmJM7pfDBgdGisFX3bY/CBDMg2ZO4utfhlApkSfZ92yXw7Q==}
    cpu: [arm64]
    os: [openharmony]
    requiresBuild: true
    dev: true
    optional: true

  /@rollup/rollup-win32-arm64-msvc@4.52.2:
    resolution: {integrity: sha512-Z9MUCrSgIaUeeHAiNkm3cQyst2UhzjPraR3gYYfOjAuZI7tcFRTOD+4cHLPoS/3qinchth+V56vtqz1Tv+6KPA==}
    cpu: [arm64]
    os: [win32]
    requiresBuild: true
    dev: true
    optional: true

  /@rollup/rollup-win32-ia32-msvc@4.52.2:
    resolution: {integrity: sha512-+GnYBmpjldD3XQd+HMejo+0gJGwYIOfFeoBQv32xF/RUIvccUz20/V6Otdv+57NE70D5pa8W/jVGDoGq0oON4A==}
    cpu: [ia32]
    os: [win32]
    requiresBuild: true
    dev: true
    optional: true

  /@rollup/rollup-win32-x64-gnu@4.52.2:
    resolution: {integrity: sha512-ApXFKluSB6kDQkAqZOKXBjiaqdF1BlKi+/eqnYe9Ee7U2K3pUDKsIyr8EYm/QDHTJIM+4X+lI0gJc3TTRhd+dA==}
    cpu: [x64]
    os: [win32]
    requiresBuild: true
    dev: true
    optional: true

  /@rollup/rollup-win32-x64-msvc@4.52.2:
    resolution: {integrity: sha512-ARz+Bs8kY6FtitYM96PqPEVvPXqEZmPZsSkXvyX19YzDqkCaIlhCieLLMI5hxO9SRZ2XtCtm8wxhy0iJ2jxNfw==}
    cpu: [x64]
    os: [win32]
    requiresBuild: true
    dev: true
    optional: true

  /@sinclair/typebox@0.27.8:
    resolution: {integrity: sha512-+Fj43pSMwJs4KRrH/938Uf+uAELIgVBmQzg/q1YG10djyfA3TnrU8N8XzqCh/okZdszqBQTZf96idMfE5lnwTA==}
    dev: true

  /@testing-library/dom@10.4.1:
    resolution: {integrity: sha512-o4PXJQidqJl82ckFaXUeoAW+XysPLauYI43Abki5hABd853iMhitooc6znOnczgbTYmEP6U6/y1ZyKAIsvMKGg==}
    engines: {node: '>=18'}
    dependencies:
      '@babel/code-frame': 7.27.1
      '@babel/runtime': 7.28.4
      '@types/aria-query': 5.0.4
      aria-query: 5.3.0
      dom-accessibility-api: 0.5.16
      lz-string: 1.5.0
      picocolors: 1.1.1
      pretty-format: 27.5.1
    dev: true

  /@testing-library/dom@8.20.1:
    resolution: {integrity: sha512-/DiOQ5xBxgdYRC8LNk7U+RWat0S3qRLeIw3ZIkMQ9kkVlRmwD/Eg8k8CqIpD6GW7u20JIUOfMKbxtiLutpjQ4g==}
    engines: {node: '>=12'}
    dependencies:
      '@babel/code-frame': 7.27.1
      '@babel/runtime': 7.28.4
      '@types/aria-query': 5.0.4
      aria-query: 5.1.3
      chalk: 4.1.2
      dom-accessibility-api: 0.5.16
      lz-string: 1.5.0
      pretty-format: 27.5.1
    dev: true

  /@testing-library/jest-dom@6.8.0:
    resolution: {integrity: sha512-WgXcWzVM6idy5JaftTVC8Vs83NKRmGJz4Hqs4oyOuO2J4r/y79vvKZsb+CaGyCSEbUPI6OsewfPd0G1A0/TUZQ==}
    engines: {node: '>=14', npm: '>=6', yarn: '>=1'}
    dependencies:
      '@adobe/css-tools': 4.4.4
      aria-query: 5.3.2
      css.escape: 1.5.1
      dom-accessibility-api: 0.6.3
      picocolors: 1.1.1
      redent: 3.0.0
    dev: true

  /@testing-library/react@13.4.0(@types/react@18.3.24)(react-dom@18.3.1)(react@18.3.1):
    resolution: {integrity: sha512-sXOGON+WNTh3MLE9rve97ftaZukN3oNf2KjDy7YTx6hcTO2uuLHuCGynMDhFwGw/jYf4OJ2Qk0i4i79qMNNkyw==}
    engines: {node: '>=12'}
    peerDependencies:
      react: ^18.0.0
      react-dom: ^18.0.0
    dependencies:
      '@babel/runtime': 7.28.4
      '@testing-library/dom': 8.20.1
      '@types/react-dom': 18.3.7(@types/react@18.3.24)
      react: 18.3.1
      react-dom: 18.3.1(react@18.3.1)
    transitivePeerDependencies:
      - '@types/react'
    dev: true

  /@testing-library/user-event@14.6.1(@testing-library/dom@10.4.1):
    resolution: {integrity: sha512-vq7fv0rnt+QTXgPxr5Hjc210p6YKq2kmdziLgnsZGgLJ9e6VAShx1pACLuRjd/AS/sr7phAR58OIIpf0LlmQNw==}
    engines: {node: '>=12', npm: '>=6'}
    peerDependencies:
      '@testing-library/dom': '>=7.21.4'
    dependencies:
      '@testing-library/dom': 10.4.1
    dev: true

  /@types/aria-query@5.0.4:
    resolution: {integrity: sha512-rfT93uj5s0PRL7EzccGMs3brplhcrghnDoV26NqKhCAS1hVo+WdNsPvE/yb6ilfr5hi2MEk6d5EWJTKdxg8jVw==}
    dev: true

  /@types/babel__core@7.20.5:
    resolution: {integrity: sha512-qoQprZvz5wQFJwMDqeseRXWv3rqMvhgpbXFfVyWhbx9X47POIA6i/+dXefEmZKoAgOaTdaIgNSMqMIU61yRyzA==}
    dependencies:
      '@babel/parser': 7.28.4
      '@babel/types': 7.28.4
      '@types/babel__generator': 7.27.0
      '@types/babel__template': 7.4.4
      '@types/babel__traverse': 7.28.0
    dev: true

  /@types/babel__generator@7.27.0:
    resolution: {integrity: sha512-ufFd2Xi92OAVPYsy+P4n7/U7e68fex0+Ee8gSG9KX7eo084CWiQ4sdxktvdl0bOPupXtVJPY19zk6EwWqUQ8lg==}
    dependencies:
      '@babel/types': 7.28.4
    dev: true

  /@types/babel__template@7.4.4:
    resolution: {integrity: sha512-h/NUaSyG5EyxBIp8YRxo4RMe2/qQgvyowRwVMzhYhBCONbW8PUsg4lkFMrhgZhUe5z3L3MiLDuvyJ/CaPa2A8A==}
    dependencies:
      '@babel/parser': 7.28.4
      '@babel/types': 7.28.4
    dev: true

  /@types/babel__traverse@7.28.0:
    resolution: {integrity: sha512-8PvcXf70gTDZBgt9ptxJ8elBeBjcLOAcOtoO/mPJjtji1+CdGbHgm77om1GrsPxsiE+uXIpNSK64UYaIwQXd4Q==}
    dependencies:
      '@babel/types': 7.28.4
    dev: true

  /@types/estree@1.0.8:
    resolution: {integrity: sha512-dWHzHa2WqEXI/O1E9OjrocMTKJl2mSrEolh1Iomrv6U+JuNwaHXsXx9bLu5gG7BUWFIN0skIQJQ/L1rIex4X6w==}
    dev: true

  /@types/json-schema@7.0.15:
    resolution: {integrity: sha512-5+fP8P8MFNC+AyZCDxrB2pkZFPGzqQWUzpSeuuVLvm8VMcorNYavBqoFcxK8bQz4Qsbn4oUEEem4wDLfcysGHA==}
    dev: true

  /@types/node@20.19.17:
    resolution: {integrity: sha512-gfehUI8N1z92kygssiuWvLiwcbOB3IRktR6hTDgJlXMYh5OvkPSRmgfoBUmfZt+vhwJtX7v1Yw4KvvAf7c5QKQ==}
    dependencies:
      undici-types: 6.21.0
    dev: true

  /@types/prop-types@15.7.15:
    resolution: {integrity: sha512-F6bEyamV9jKGAFBEmlQnesRPGOQqS2+Uwi0Em15xenOxHaf2hv6L8YCVn3rPdPJOiJfPiCnLIRyvwVaqMY3MIw==}
    dev: true

  /@types/react-dom@18.3.7(@types/react@18.3.24):
    resolution: {integrity: sha512-MEe3UeoENYVFXzoXEWsvcpg6ZvlrFNlOQ7EOsvhI3CfAXwzPfO8Qwuxd40nepsYKqyyVQnTdEfv68q91yLcKrQ==}
    peerDependencies:
      '@types/react': ^18.0.0
    dependencies:
      '@types/react': 18.3.24
    dev: true

  /@types/react@18.3.24:
    resolution: {integrity: sha512-0dLEBsA1kI3OezMBF8nSsb7Nk19ZnsyE1LLhB8r27KbgU5H4pvuqZLdtE+aUkJVoXgTVuA+iLIwmZ0TuK4tx6A==}
    dependencies:
      '@types/prop-types': 15.7.15
      csstype: 3.1.3
    dev: true

  /@types/semver@7.7.1:
    resolution: {integrity: sha512-FmgJfu+MOcQ370SD0ev7EI8TlCAfKYU+B4m5T3yXc1CiRN94g/SZPtsCkk506aUDtlMnFZvasDwHHUcZUEaYuA==}
    dev: true

  /@typescript-eslint/eslint-plugin@5.62.0(@typescript-eslint/parser@5.62.0)(eslint@8.57.1)(typescript@5.9.2):
    resolution: {integrity: sha512-TiZzBSJja/LbhNPvk6yc0JrX9XqhQ0hdh6M2svYfsHGejaKFIAGd9MQ+ERIMzLGlN/kZoYIgdxFV0PuljTKXag==}
    engines: {node: ^12.22.0 || ^14.17.0 || >=16.0.0}
    peerDependencies:
      '@typescript-eslint/parser': ^5.0.0
      eslint: ^6.0.0 || ^7.0.0 || ^8.0.0
      typescript: '*'
    peerDependenciesMeta:
      typescript:
        optional: true
    dependencies:
      '@eslint-community/regexpp': 4.12.1
      '@typescript-eslint/parser': 5.62.0(eslint@8.57.1)(typescript@5.9.2)
      '@typescript-eslint/scope-manager': 5.62.0
      '@typescript-eslint/type-utils': 5.62.0(eslint@8.57.1)(typescript@5.9.2)
      '@typescript-eslint/utils': 5.62.0(eslint@8.57.1)(typescript@5.9.2)
      debug: 4.4.3
      eslint: 8.57.1
      graphemer: 1.4.0
      ignore: 5.3.2
      natural-compare-lite: 1.4.0
      semver: 7.7.2
      tsutils: 3.21.0(typescript@5.9.2)
      typescript: 5.9.2
    transitivePeerDependencies:
      - supports-color
    dev: true

  /@typescript-eslint/eslint-plugin@6.21.0(@typescript-eslint/parser@6.21.0)(eslint@8.57.1)(typescript@5.9.2):
    resolution: {integrity: sha512-oy9+hTPCUFpngkEZUSzbf9MxI65wbKFoQYsgPdILTfbUldp5ovUuphZVe4i30emU9M/kP+T64Di0mxl7dSw3MA==}
    engines: {node: ^16.0.0 || >=18.0.0}
    peerDependencies:
      '@typescript-eslint/parser': ^6.0.0 || ^6.0.0-alpha
      eslint: ^7.0.0 || ^8.0.0
      typescript: '*'
    peerDependenciesMeta:
      typescript:
        optional: true
    dependencies:
      '@eslint-community/regexpp': 4.12.1
      '@typescript-eslint/parser': 6.21.0(eslint@8.57.1)(typescript@5.9.2)
      '@typescript-eslint/scope-manager': 6.21.0
      '@typescript-eslint/type-utils': 6.21.0(eslint@8.57.1)(typescript@5.9.2)
      '@typescript-eslint/utils': 6.21.0(eslint@8.57.1)(typescript@5.9.2)
      '@typescript-eslint/visitor-keys': 6.21.0
      debug: 4.4.3
      eslint: 8.57.1
      graphemer: 1.4.0
      ignore: 5.3.2
      natural-compare: 1.4.0
      semver: 7.7.2
      ts-api-utils: 1.4.3(typescript@5.9.2)
      typescript: 5.9.2
    transitivePeerDependencies:
      - supports-color
    dev: true

  /@typescript-eslint/parser@5.62.0(eslint@8.57.1)(typescript@5.9.2):
    resolution: {integrity: sha512-VlJEV0fOQ7BExOsHYAGrgbEiZoi8D+Bl2+f6V2RrXerRSylnp+ZBHmPvaIa8cz0Ajx7WO7Z5RqfgYg7ED1nRhA==}
    engines: {node: ^12.22.0 || ^14.17.0 || >=16.0.0}
    peerDependencies:
      eslint: ^6.0.0 || ^7.0.0 || ^8.0.0
      typescript: '*'
    peerDependenciesMeta:
      typescript:
        optional: true
    dependencies:
      '@typescript-eslint/scope-manager': 5.62.0
      '@typescript-eslint/types': 5.62.0
      '@typescript-eslint/typescript-estree': 5.62.0(typescript@5.9.2)
      debug: 4.4.3
      eslint: 8.57.1
      typescript: 5.9.2
    transitivePeerDependencies:
      - supports-color
    dev: true

  /@typescript-eslint/parser@6.21.0(eslint@8.57.1)(typescript@5.9.2):
    resolution: {integrity: sha512-tbsV1jPne5CkFQCgPBcDOt30ItF7aJoZL997JSF7MhGQqOeT3svWRYxiqlfA5RUdlHN6Fi+EI9bxqbdyAUZjYQ==}
    engines: {node: ^16.0.0 || >=18.0.0}
    peerDependencies:
      eslint: ^7.0.0 || ^8.0.0
      typescript: '*'
    peerDependenciesMeta:
      typescript:
        optional: true
    dependencies:
      '@typescript-eslint/scope-manager': 6.21.0
      '@typescript-eslint/types': 6.21.0
      '@typescript-eslint/typescript-estree': 6.21.0(typescript@5.9.2)
      '@typescript-eslint/visitor-keys': 6.21.0
      debug: 4.4.3
      eslint: 8.57.1
      typescript: 5.9.2
    transitivePeerDependencies:
      - supports-color
    dev: true

  /@typescript-eslint/scope-manager@5.62.0:
    resolution: {integrity: sha512-VXuvVvZeQCQb5Zgf4HAxc04q5j+WrNAtNh9OwCsCgpKqESMTu3tF/jhZ3xG6T4NZwWl65Bg8KuS2uEvhSfLl0w==}
    engines: {node: ^12.22.0 || ^14.17.0 || >=16.0.0}
    dependencies:
      '@typescript-eslint/types': 5.62.0
      '@typescript-eslint/visitor-keys': 5.62.0
    dev: true

  /@typescript-eslint/scope-manager@6.21.0:
    resolution: {integrity: sha512-OwLUIWZJry80O99zvqXVEioyniJMa+d2GrqpUTqi5/v5D5rOrppJVBPa0yKCblcigC0/aYAzxxqQ1B+DS2RYsg==}
    engines: {node: ^16.0.0 || >=18.0.0}
    dependencies:
      '@typescript-eslint/types': 6.21.0
      '@typescript-eslint/visitor-keys': 6.21.0
    dev: true

  /@typescript-eslint/type-utils@5.62.0(eslint@8.57.1)(typescript@5.9.2):
    resolution: {integrity: sha512-xsSQreu+VnfbqQpW5vnCJdq1Z3Q0U31qiWmRhr98ONQmcp/yhiPJFPq8MXiJVLiksmOKSjIldZzkebzHuCGzew==}
    engines: {node: ^12.22.0 || ^14.17.0 || >=16.0.0}
    peerDependencies:
      eslint: '*'
      typescript: '*'
    peerDependenciesMeta:
      typescript:
        optional: true
    dependencies:
      '@typescript-eslint/typescript-estree': 5.62.0(typescript@5.9.2)
      '@typescript-eslint/utils': 5.62.0(eslint@8.57.1)(typescript@5.9.2)
      debug: 4.4.3
      eslint: 8.57.1
      tsutils: 3.21.0(typescript@5.9.2)
      typescript: 5.9.2
    transitivePeerDependencies:
      - supports-color
    dev: true

  /@typescript-eslint/type-utils@6.21.0(eslint@8.57.1)(typescript@5.9.2):
    resolution: {integrity: sha512-rZQI7wHfao8qMX3Rd3xqeYSMCL3SoiSQLBATSiVKARdFGCYSRvmViieZjqc58jKgs8Y8i9YvVVhRbHSTA4VBag==}
    engines: {node: ^16.0.0 || >=18.0.0}
    peerDependencies:
      eslint: ^7.0.0 || ^8.0.0
      typescript: '*'
    peerDependenciesMeta:
      typescript:
        optional: true
    dependencies:
      '@typescript-eslint/typescript-estree': 6.21.0(typescript@5.9.2)
      '@typescript-eslint/utils': 6.21.0(eslint@8.57.1)(typescript@5.9.2)
      debug: 4.4.3
      eslint: 8.57.1
      ts-api-utils: 1.4.3(typescript@5.9.2)
      typescript: 5.9.2
    transitivePeerDependencies:
      - supports-color
    dev: true

  /@typescript-eslint/types@5.62.0:
    resolution: {integrity: sha512-87NVngcbVXUahrRTqIK27gD2t5Cu1yuCXxbLcFtCzZGlfyVWWh8mLHkoxzjsB6DDNnvdL+fW8MiwPEJyGJQDgQ==}
    engines: {node: ^12.22.0 || ^14.17.0 || >=16.0.0}
    dev: true

  /@typescript-eslint/types@6.21.0:
    resolution: {integrity: sha512-1kFmZ1rOm5epu9NZEZm1kckCDGj5UJEf7P1kliH4LKu/RkwpsfqqGmY2OOcUs18lSlQBKLDYBOGxRVtrMN5lpg==}
    engines: {node: ^16.0.0 || >=18.0.0}
    dev: true

  /@typescript-eslint/typescript-estree@5.62.0(typescript@5.9.2):
    resolution: {integrity: sha512-CmcQ6uY7b9y694lKdRB8FEel7JbU/40iSAPomu++SjLMntB+2Leay2LO6i8VnJk58MtE9/nQSFIH6jpyRWyYzA==}
    engines: {node: ^12.22.0 || ^14.17.0 || >=16.0.0}
    peerDependencies:
      typescript: '*'
    peerDependenciesMeta:
      typescript:
        optional: true
    dependencies:
      '@typescript-eslint/types': 5.62.0
      '@typescript-eslint/visitor-keys': 5.62.0
      debug: 4.4.3
      globby: 11.1.0
      is-glob: 4.0.3
      semver: 7.7.2
      tsutils: 3.21.0(typescript@5.9.2)
      typescript: 5.9.2
    transitivePeerDependencies:
      - supports-color
    dev: true

  /@typescript-eslint/typescript-estree@6.21.0(typescript@5.9.2):
    resolution: {integrity: sha512-6npJTkZcO+y2/kr+z0hc4HwNfrrP4kNYh57ek7yCNlrBjWQ1Y0OS7jiZTkgumrvkX5HkEKXFZkkdFNkaW2wmUQ==}
    engines: {node: ^16.0.0 || >=18.0.0}
    peerDependencies:
      typescript: '*'
    peerDependenciesMeta:
      typescript:
        optional: true
    dependencies:
      '@typescript-eslint/types': 6.21.0
      '@typescript-eslint/visitor-keys': 6.21.0
      debug: 4.4.3
      globby: 11.1.0
      is-glob: 4.0.3
      minimatch: 9.0.3
      semver: 7.7.2
      ts-api-utils: 1.4.3(typescript@5.9.2)
      typescript: 5.9.2
    transitivePeerDependencies:
      - supports-color
    dev: true

  /@typescript-eslint/utils@5.62.0(eslint@8.57.1)(typescript@5.9.2):
    resolution: {integrity: sha512-n8oxjeb5aIbPFEtmQxQYOLI0i9n5ySBEY/ZEHHZqKQSFnxio1rv6dthascc9dLuwrL0RC5mPCxB7vnAVGAYWAQ==}
    engines: {node: ^12.22.0 || ^14.17.0 || >=16.0.0}
    peerDependencies:
      eslint: ^6.0.0 || ^7.0.0 || ^8.0.0
    dependencies:
      '@eslint-community/eslint-utils': 4.9.0(eslint@8.57.1)
      '@types/json-schema': 7.0.15
      '@types/semver': 7.7.1
      '@typescript-eslint/scope-manager': 5.62.0
      '@typescript-eslint/types': 5.62.0
      '@typescript-eslint/typescript-estree': 5.62.0(typescript@5.9.2)
      eslint: 8.57.1
      eslint-scope: 5.1.1
      semver: 7.7.2
    transitivePeerDependencies:
      - supports-color
      - typescript
    dev: true

  /@typescript-eslint/utils@6.21.0(eslint@8.57.1)(typescript@5.9.2):
    resolution: {integrity: sha512-NfWVaC8HP9T8cbKQxHcsJBY5YE1O33+jpMwN45qzWWaPDZgLIbo12toGMWnmhvCpd3sIxkpDw3Wv1B3dYrbDQQ==}
    engines: {node: ^16.0.0 || >=18.0.0}
    peerDependencies:
      eslint: ^7.0.0 || ^8.0.0
    dependencies:
      '@eslint-community/eslint-utils': 4.9.0(eslint@8.57.1)
      '@types/json-schema': 7.0.15
      '@types/semver': 7.7.1
      '@typescript-eslint/scope-manager': 6.21.0
      '@typescript-eslint/types': 6.21.0
      '@typescript-eslint/typescript-estree': 6.21.0(typescript@5.9.2)
      eslint: 8.57.1
      semver: 7.7.2
    transitivePeerDependencies:
      - supports-color
      - typescript
    dev: true

  /@typescript-eslint/visitor-keys@5.62.0:
    resolution: {integrity: sha512-07ny+LHRzQXepkGg6w0mFY41fVUNBrL2Roj/++7V1txKugfjm/Ci/qSND03r2RhlJhJYMcTn9AhhSSqQp0Ysyw==}
    engines: {node: ^12.22.0 || ^14.17.0 || >=16.0.0}
    dependencies:
      '@typescript-eslint/types': 5.62.0
      eslint-visitor-keys: 3.4.3
    dev: true

  /@typescript-eslint/visitor-keys@6.21.0:
    resolution: {integrity: sha512-JJtkDduxLi9bivAB+cYOVMtbkqdPOhZ+ZI5LC47MIRrDV4Yn2o+ZnW10Nkmr28xRpSpdJ6Sm42Hjf2+REYXm0A==}
    engines: {node: ^16.0.0 || >=18.0.0}
    dependencies:
      '@typescript-eslint/types': 6.21.0
      eslint-visitor-keys: 3.4.3
>>>>>>> fabaf1b5
    dev: true
    optional: true

  /@rollup/rollup-darwin-x64@4.52.2:
    resolution: {integrity: sha512-h11KikYrUCYTrDj6h939hhMNlqU2fo/X4NB0OZcys3fya49o1hmFaczAiJWVAFgrM1NCP6RrO7lQKeVYSKBPSQ==}
    cpu: [x64]
    os: [darwin]
    requiresBuild: true
    dev: true
    optional: true

<<<<<<< HEAD
  /@rollup/rollup-freebsd-arm64@4.52.2:
    resolution: {integrity: sha512-/eg4CI61ZUkLXxMHyVlmlGrSQZ34xqWlZNW43IAU4RmdzWEx0mQJ2mN/Cx4IHLVZFL6UBGAh+/GXhgvGb+nVxw==}
    cpu: [arm64]
    os: [freebsd]
    requiresBuild: true
    dev: true
    optional: true

  /@rollup/rollup-freebsd-x64@4.52.2:
    resolution: {integrity: sha512-QOWgFH5X9+p+S1NAfOqc0z8qEpJIoUHf7OWjNUGOeW18Mx22lAUOiA9b6r2/vpzLdfxi/f+VWsYjUOMCcYh0Ng==}
    cpu: [x64]
    os: [freebsd]
    requiresBuild: true
    dev: true
    optional: true

  /@rollup/rollup-linux-arm-gnueabihf@4.52.2:
    resolution: {integrity: sha512-kDWSPafToDd8LcBYd1t5jw7bD5Ojcu12S3uT372e5HKPzQt532vW+rGFFOaiR0opxePyUkHrwz8iWYEyH1IIQA==}
    cpu: [arm]
    os: [linux]
    requiresBuild: true
    dev: true
    optional: true

  /@rollup/rollup-linux-arm-musleabihf@4.52.2:
    resolution: {integrity: sha512-gKm7Mk9wCv6/rkzwCiUC4KnevYhlf8ztBrDRT9g/u//1fZLapSRc+eDZj2Eu2wpJ+0RzUKgtNijnVIB4ZxyL+w==}
    cpu: [arm]
    os: [linux]
    requiresBuild: true
    dev: true
    optional: true

  /@rollup/rollup-linux-arm64-gnu@4.52.2:
    resolution: {integrity: sha512-66lA8vnj5mB/rtDNwPgrrKUOtCLVQypkyDa2gMfOefXK6rcZAxKLO9Fy3GkW8VkPnENv9hBkNOFfGLf6rNKGUg==}
    cpu: [arm64]
    os: [linux]
    requiresBuild: true
    dev: true
    optional: true

  /@rollup/rollup-linux-arm64-musl@4.52.2:
    resolution: {integrity: sha512-s+OPucLNdJHvuZHuIz2WwncJ+SfWHFEmlC5nKMUgAelUeBUnlB4wt7rXWiyG4Zn07uY2Dd+SGyVa9oyLkVGOjA==}
    cpu: [arm64]
    os: [linux]
    requiresBuild: true
    dev: true
    optional: true

  /@rollup/rollup-linux-loong64-gnu@4.52.2:
    resolution: {integrity: sha512-8wTRM3+gVMDLLDdaT6tKmOE3lJyRy9NpJUS/ZRWmLCmOPIJhVyXwjBo+XbrrwtV33Em1/eCTd5TuGJm4+DmYjw==}
    cpu: [loong64]
    os: [linux]
    requiresBuild: true
    dev: true
    optional: true

  /@rollup/rollup-linux-ppc64-gnu@4.52.2:
    resolution: {integrity: sha512-6yqEfgJ1anIeuP2P/zhtfBlDpXUb80t8DpbYwXQ3bQd95JMvUaqiX+fKqYqUwZXqdJDd8xdilNtsHM2N0cFm6A==}
    cpu: [ppc64]
    os: [linux]
    requiresBuild: true
    dev: true
    optional: true

  /@rollup/rollup-linux-riscv64-gnu@4.52.2:
    resolution: {integrity: sha512-sshYUiYVSEI2B6dp4jMncwxbrUqRdNApF2c3bhtLAU0qA8Lrri0p0NauOsTWh3yCCCDyBOjESHMExonp7Nzc0w==}
    cpu: [riscv64]
    os: [linux]
    requiresBuild: true
    dev: true
    optional: true

  /@rollup/rollup-linux-riscv64-musl@4.52.2:
    resolution: {integrity: sha512-duBLgd+3pqC4MMwBrKkFxaZerUxZcYApQVC5SdbF5/e/589GwVvlRUnyqMFbM8iUSb1BaoX/3fRL7hB9m2Pj8Q==}
    cpu: [riscv64]
    os: [linux]
    requiresBuild: true
    dev: true
    optional: true

  /@rollup/rollup-linux-s390x-gnu@4.52.2:
    resolution: {integrity: sha512-tzhYJJidDUVGMgVyE+PmxENPHlvvqm1KILjjZhB8/xHYqAGeizh3GBGf9u6WdJpZrz1aCpIIHG0LgJgH9rVjHQ==}
    cpu: [s390x]
    os: [linux]
    requiresBuild: true
    dev: true
    optional: true

  /@rollup/rollup-linux-x64-gnu@4.52.2:
    resolution: {integrity: sha512-opH8GSUuVcCSSyHHcl5hELrmnk4waZoVpgn/4FDao9iyE4WpQhyWJ5ryl5M3ocp4qkRuHfyXnGqg8M9oKCEKRA==}
    cpu: [x64]
    os: [linux]
    requiresBuild: true
    dev: true
    optional: true

  /@rollup/rollup-linux-x64-musl@4.52.2:
    resolution: {integrity: sha512-LSeBHnGli1pPKVJ79ZVJgeZWWZXkEe/5o8kcn23M8eMKCUANejchJbF/JqzM4RRjOJfNRhKJk8FuqL1GKjF5oQ==}
    cpu: [x64]
    os: [linux]
    requiresBuild: true
    dev: true
    optional: true

  /@rollup/rollup-openharmony-arm64@4.52.2:
    resolution: {integrity: sha512-uPj7MQ6/s+/GOpolavm6BPo+6CbhbKYyZHUDvZ/SmJM7pfDBgdGisFX3bY/CBDMg2ZO4utfhlApkSfZ92yXw7Q==}
    cpu: [arm64]
    os: [openharmony]
    requiresBuild: true
    dev: true
    optional: true

  /@rollup/rollup-win32-arm64-msvc@4.52.2:
    resolution: {integrity: sha512-Z9MUCrSgIaUeeHAiNkm3cQyst2UhzjPraR3gYYfOjAuZI7tcFRTOD+4cHLPoS/3qinchth+V56vtqz1Tv+6KPA==}
    cpu: [arm64]
    os: [win32]
    requiresBuild: true
    dev: true
    optional: true

  /@rollup/rollup-win32-ia32-msvc@4.52.2:
    resolution: {integrity: sha512-+GnYBmpjldD3XQd+HMejo+0gJGwYIOfFeoBQv32xF/RUIvccUz20/V6Otdv+57NE70D5pa8W/jVGDoGq0oON4A==}
    cpu: [ia32]
    os: [win32]
    requiresBuild: true
    dev: true
    optional: true

  /@rollup/rollup-win32-x64-gnu@4.52.2:
    resolution: {integrity: sha512-ApXFKluSB6kDQkAqZOKXBjiaqdF1BlKi+/eqnYe9Ee7U2K3pUDKsIyr8EYm/QDHTJIM+4X+lI0gJc3TTRhd+dA==}
    cpu: [x64]
    os: [win32]
    requiresBuild: true
    dev: true
    optional: true

  /@rollup/rollup-win32-x64-msvc@4.52.2:
    resolution: {integrity: sha512-ARz+Bs8kY6FtitYM96PqPEVvPXqEZmPZsSkXvyX19YzDqkCaIlhCieLLMI5hxO9SRZ2XtCtm8wxhy0iJ2jxNfw==}
    cpu: [x64]
    os: [win32]
    requiresBuild: true
    dev: true
    optional: true

  /@sinclair/typebox@0.27.8:
    resolution: {integrity: sha512-+Fj43pSMwJs4KRrH/938Uf+uAELIgVBmQzg/q1YG10djyfA3TnrU8N8XzqCh/okZdszqBQTZf96idMfE5lnwTA==}
    dev: true

  /@testing-library/dom@10.4.1:
    resolution: {integrity: sha512-o4PXJQidqJl82ckFaXUeoAW+XysPLauYI43Abki5hABd853iMhitooc6znOnczgbTYmEP6U6/y1ZyKAIsvMKGg==}
    engines: {node: '>=18'}
    dependencies:
      '@babel/code-frame': 7.27.1
      '@babel/runtime': 7.28.4
      '@types/aria-query': 5.0.4
      aria-query: 5.3.0
      dom-accessibility-api: 0.5.16
      lz-string: 1.5.0
      picocolors: 1.1.1
      pretty-format: 27.5.1
    dev: true

  /@testing-library/dom@8.20.1:
    resolution: {integrity: sha512-/DiOQ5xBxgdYRC8LNk7U+RWat0S3qRLeIw3ZIkMQ9kkVlRmwD/Eg8k8CqIpD6GW7u20JIUOfMKbxtiLutpjQ4g==}
    engines: {node: '>=12'}
    dependencies:
      '@babel/code-frame': 7.27.1
      '@babel/runtime': 7.28.4
      '@types/aria-query': 5.0.4
      aria-query: 5.1.3
      chalk: 4.1.2
      dom-accessibility-api: 0.5.16
      lz-string: 1.5.0
      pretty-format: 27.5.1
    dev: true

  /@testing-library/jest-dom@6.8.0:
    resolution: {integrity: sha512-WgXcWzVM6idy5JaftTVC8Vs83NKRmGJz4Hqs4oyOuO2J4r/y79vvKZsb+CaGyCSEbUPI6OsewfPd0G1A0/TUZQ==}
    engines: {node: '>=14', npm: '>=6', yarn: '>=1'}
    dependencies:
      '@adobe/css-tools': 4.4.4
      aria-query: 5.3.2
      css.escape: 1.5.1
      dom-accessibility-api: 0.6.3
      picocolors: 1.1.1
      redent: 3.0.0
    dev: true

  /@testing-library/react@13.4.0(@types/react@18.3.24)(react-dom@18.3.1)(react@18.3.1):
    resolution: {integrity: sha512-sXOGON+WNTh3MLE9rve97ftaZukN3oNf2KjDy7YTx6hcTO2uuLHuCGynMDhFwGw/jYf4OJ2Qk0i4i79qMNNkyw==}
    engines: {node: '>=12'}
    peerDependencies:
      react: ^18.0.0
      react-dom: ^18.0.0
    dependencies:
      '@babel/runtime': 7.28.4
      '@testing-library/dom': 8.20.1
      '@types/react-dom': 18.3.7(@types/react@18.3.24)
      react: 18.3.1
      react-dom: 18.3.1(react@18.3.1)
    transitivePeerDependencies:
      - '@types/react'
    dev: true

  /@testing-library/user-event@14.6.1(@testing-library/dom@10.4.1):
    resolution: {integrity: sha512-vq7fv0rnt+QTXgPxr5Hjc210p6YKq2kmdziLgnsZGgLJ9e6VAShx1pACLuRjd/AS/sr7phAR58OIIpf0LlmQNw==}
    engines: {node: '>=12', npm: '>=6'}
    peerDependencies:
      '@testing-library/dom': '>=7.21.4'
    dependencies:
      '@testing-library/dom': 10.4.1
    dev: true

  /@types/aria-query@5.0.4:
    resolution: {integrity: sha512-rfT93uj5s0PRL7EzccGMs3brplhcrghnDoV26NqKhCAS1hVo+WdNsPvE/yb6ilfr5hi2MEk6d5EWJTKdxg8jVw==}
    dev: true

  /@types/babel__core@7.20.5:
    resolution: {integrity: sha512-qoQprZvz5wQFJwMDqeseRXWv3rqMvhgpbXFfVyWhbx9X47POIA6i/+dXefEmZKoAgOaTdaIgNSMqMIU61yRyzA==}
    dependencies:
      '@babel/parser': 7.28.4
      '@babel/types': 7.28.4
      '@types/babel__generator': 7.27.0
      '@types/babel__template': 7.4.4
      '@types/babel__traverse': 7.28.0
    dev: true

  /@types/babel__generator@7.27.0:
    resolution: {integrity: sha512-ufFd2Xi92OAVPYsy+P4n7/U7e68fex0+Ee8gSG9KX7eo084CWiQ4sdxktvdl0bOPupXtVJPY19zk6EwWqUQ8lg==}
    dependencies:
      '@babel/types': 7.28.4
    dev: true

  /@types/babel__template@7.4.4:
    resolution: {integrity: sha512-h/NUaSyG5EyxBIp8YRxo4RMe2/qQgvyowRwVMzhYhBCONbW8PUsg4lkFMrhgZhUe5z3L3MiLDuvyJ/CaPa2A8A==}
    dependencies:
      '@babel/parser': 7.28.4
      '@babel/types': 7.28.4
    dev: true

  /@types/babel__traverse@7.28.0:
    resolution: {integrity: sha512-8PvcXf70gTDZBgt9ptxJ8elBeBjcLOAcOtoO/mPJjtji1+CdGbHgm77om1GrsPxsiE+uXIpNSK64UYaIwQXd4Q==}
    dependencies:
      '@babel/types': 7.28.4
    dev: true

  /@types/estree@1.0.8:
    resolution: {integrity: sha512-dWHzHa2WqEXI/O1E9OjrocMTKJl2mSrEolh1Iomrv6U+JuNwaHXsXx9bLu5gG7BUWFIN0skIQJQ/L1rIex4X6w==}
    dev: true

  /@types/json-schema@7.0.15:
    resolution: {integrity: sha512-5+fP8P8MFNC+AyZCDxrB2pkZFPGzqQWUzpSeuuVLvm8VMcorNYavBqoFcxK8bQz4Qsbn4oUEEem4wDLfcysGHA==}
    dev: true

  /@types/node@20.19.17:
    resolution: {integrity: sha512-gfehUI8N1z92kygssiuWvLiwcbOB3IRktR6hTDgJlXMYh5OvkPSRmgfoBUmfZt+vhwJtX7v1Yw4KvvAf7c5QKQ==}
    dependencies:
      undici-types: 6.21.0
    dev: true

  /@types/prop-types@15.7.15:
    resolution: {integrity: sha512-F6bEyamV9jKGAFBEmlQnesRPGOQqS2+Uwi0Em15xenOxHaf2hv6L8YCVn3rPdPJOiJfPiCnLIRyvwVaqMY3MIw==}
    dev: true

  /@types/react-dom@18.3.7(@types/react@18.3.24):
    resolution: {integrity: sha512-MEe3UeoENYVFXzoXEWsvcpg6ZvlrFNlOQ7EOsvhI3CfAXwzPfO8Qwuxd40nepsYKqyyVQnTdEfv68q91yLcKrQ==}
    peerDependencies:
      '@types/react': ^18.0.0
    dependencies:
      '@types/react': 18.3.24
    dev: true

  /@types/react@18.3.24:
    resolution: {integrity: sha512-0dLEBsA1kI3OezMBF8nSsb7Nk19ZnsyE1LLhB8r27KbgU5H4pvuqZLdtE+aUkJVoXgTVuA+iLIwmZ0TuK4tx6A==}
    dependencies:
      '@types/prop-types': 15.7.15
      csstype: 3.1.3
    dev: true

  /@types/semver@7.7.1:
    resolution: {integrity: sha512-FmgJfu+MOcQ370SD0ev7EI8TlCAfKYU+B4m5T3yXc1CiRN94g/SZPtsCkk506aUDtlMnFZvasDwHHUcZUEaYuA==}
    dev: true

  /@typescript-eslint/eslint-plugin@5.62.0(@typescript-eslint/parser@5.62.0)(eslint@8.57.1)(typescript@5.9.2):
    resolution: {integrity: sha512-TiZzBSJja/LbhNPvk6yc0JrX9XqhQ0hdh6M2svYfsHGejaKFIAGd9MQ+ERIMzLGlN/kZoYIgdxFV0PuljTKXag==}
    engines: {node: ^12.22.0 || ^14.17.0 || >=16.0.0}
    peerDependencies:
      '@typescript-eslint/parser': ^5.0.0
      eslint: ^6.0.0 || ^7.0.0 || ^8.0.0
      typescript: '*'
    peerDependenciesMeta:
      typescript:
        optional: true
    dependencies:
      '@eslint-community/regexpp': 4.12.1
      '@typescript-eslint/parser': 5.62.0(eslint@8.57.1)(typescript@5.9.2)
      '@typescript-eslint/scope-manager': 5.62.0
      '@typescript-eslint/type-utils': 5.62.0(eslint@8.57.1)(typescript@5.9.2)
      '@typescript-eslint/utils': 5.62.0(eslint@8.57.1)(typescript@5.9.2)
      debug: 4.4.3
      eslint: 8.57.1
      graphemer: 1.4.0
      ignore: 5.3.2
      natural-compare-lite: 1.4.0
      semver: 7.7.2
      tsutils: 3.21.0(typescript@5.9.2)
      typescript: 5.9.2
    transitivePeerDependencies:
      - supports-color
    dev: true

  /@typescript-eslint/parser@5.62.0(eslint@8.57.1)(typescript@5.9.2):
    resolution: {integrity: sha512-VlJEV0fOQ7BExOsHYAGrgbEiZoi8D+Bl2+f6V2RrXerRSylnp+ZBHmPvaIa8cz0Ajx7WO7Z5RqfgYg7ED1nRhA==}
    engines: {node: ^12.22.0 || ^14.17.0 || >=16.0.0}
    peerDependencies:
      eslint: ^6.0.0 || ^7.0.0 || ^8.0.0
      typescript: '*'
    peerDependenciesMeta:
      typescript:
        optional: true
    dependencies:
      '@typescript-eslint/scope-manager': 5.62.0
      '@typescript-eslint/types': 5.62.0
      '@typescript-eslint/typescript-estree': 5.62.0(typescript@5.9.2)
      debug: 4.4.3
      eslint: 8.57.1
      typescript: 5.9.2
    transitivePeerDependencies:
      - supports-color
    dev: true

  /@typescript-eslint/scope-manager@5.62.0:
    resolution: {integrity: sha512-VXuvVvZeQCQb5Zgf4HAxc04q5j+WrNAtNh9OwCsCgpKqESMTu3tF/jhZ3xG6T4NZwWl65Bg8KuS2uEvhSfLl0w==}
    engines: {node: ^12.22.0 || ^14.17.0 || >=16.0.0}
    dependencies:
      '@typescript-eslint/types': 5.62.0
      '@typescript-eslint/visitor-keys': 5.62.0
    dev: true

  /@typescript-eslint/type-utils@5.62.0(eslint@8.57.1)(typescript@5.9.2):
    resolution: {integrity: sha512-xsSQreu+VnfbqQpW5vnCJdq1Z3Q0U31qiWmRhr98ONQmcp/yhiPJFPq8MXiJVLiksmOKSjIldZzkebzHuCGzew==}
    engines: {node: ^12.22.0 || ^14.17.0 || >=16.0.0}
    peerDependencies:
      eslint: '*'
      typescript: '*'
    peerDependenciesMeta:
      typescript:
        optional: true
    dependencies:
      '@typescript-eslint/typescript-estree': 5.62.0(typescript@5.9.2)
      '@typescript-eslint/utils': 5.62.0(eslint@8.57.1)(typescript@5.9.2)
      debug: 4.4.3
      eslint: 8.57.1
      tsutils: 3.21.0(typescript@5.9.2)
      typescript: 5.9.2
    transitivePeerDependencies:
      - supports-color
    dev: true

  /@typescript-eslint/types@5.62.0:
    resolution: {integrity: sha512-87NVngcbVXUahrRTqIK27gD2t5Cu1yuCXxbLcFtCzZGlfyVWWh8mLHkoxzjsB6DDNnvdL+fW8MiwPEJyGJQDgQ==}
    engines: {node: ^12.22.0 || ^14.17.0 || >=16.0.0}
    dev: true

  /@typescript-eslint/typescript-estree@5.62.0(typescript@5.9.2):
    resolution: {integrity: sha512-CmcQ6uY7b9y694lKdRB8FEel7JbU/40iSAPomu++SjLMntB+2Leay2LO6i8VnJk58MtE9/nQSFIH6jpyRWyYzA==}
    engines: {node: ^12.22.0 || ^14.17.0 || >=16.0.0}
    peerDependencies:
      typescript: '*'
    peerDependenciesMeta:
      typescript:
        optional: true
    dependencies:
      '@typescript-eslint/types': 5.62.0
      '@typescript-eslint/visitor-keys': 5.62.0
      debug: 4.4.3
      globby: 11.1.0
      is-glob: 4.0.3
      semver: 7.7.2
      tsutils: 3.21.0(typescript@5.9.2)
      typescript: 5.9.2
    transitivePeerDependencies:
      - supports-color
    dev: true

  /@typescript-eslint/utils@5.62.0(eslint@8.57.1)(typescript@5.9.2):
    resolution: {integrity: sha512-n8oxjeb5aIbPFEtmQxQYOLI0i9n5ySBEY/ZEHHZqKQSFnxio1rv6dthascc9dLuwrL0RC5mPCxB7vnAVGAYWAQ==}
    engines: {node: ^12.22.0 || ^14.17.0 || >=16.0.0}
    peerDependencies:
      eslint: ^6.0.0 || ^7.0.0 || ^8.0.0
    dependencies:
      '@eslint-community/eslint-utils': 4.9.0(eslint@8.57.1)
      '@types/json-schema': 7.0.15
      '@types/semver': 7.7.1
      '@typescript-eslint/scope-manager': 5.62.0
      '@typescript-eslint/types': 5.62.0
      '@typescript-eslint/typescript-estree': 5.62.0(typescript@5.9.2)
      eslint: 8.57.1
      eslint-scope: 5.1.1
      semver: 7.7.2
    transitivePeerDependencies:
      - supports-color
      - typescript
    dev: true

  /@typescript-eslint/visitor-keys@5.62.0:
    resolution: {integrity: sha512-07ny+LHRzQXepkGg6w0mFY41fVUNBrL2Roj/++7V1txKugfjm/Ci/qSND03r2RhlJhJYMcTn9AhhSSqQp0Ysyw==}
    engines: {node: ^12.22.0 || ^14.17.0 || >=16.0.0}
    dependencies:
      '@typescript-eslint/types': 5.62.0
      eslint-visitor-keys: 3.4.3
    dev: true

  /@ungap/structured-clone@1.3.0:
    resolution: {integrity: sha512-WmoN8qaIAo7WTYWbAZuG8PYEhn5fkz7dZrqTBZ7dtt//lL2Gwms1IcnQ5yHqjDfX8Ft5j4YzDM23f87zBfDe9g==}
    dev: true

=======
>>>>>>> fabaf1b5
  /@vitejs/plugin-react@4.7.0(vite@4.5.14):
    resolution: {integrity: sha512-gUu9hwfWvvEDBBmgtAowQCojwZmJ5mcLn3aufeCsitijs3+f2NsrPtlAWIR6OPiqljl96GVCUbLe0HyqIpVaoA==}
    engines: {node: ^14.18.0 || >=16.0.0}
    peerDependencies:
      vite: ^4.2.0 || ^5.0.0 || ^6.0.0 || ^7.0.0
    dependencies:
      '@babel/core': 7.28.4
      '@babel/plugin-transform-react-jsx-self': 7.27.1(@babel/core@7.28.4)
      '@babel/plugin-transform-react-jsx-source': 7.27.1(@babel/core@7.28.4)
      '@rolldown/pluginutils': 1.0.0-beta.27
      '@types/babel__core': 7.20.5
      react-refresh: 0.17.0
      vite: 4.5.14(@types/node@20.19.17)
    transitivePeerDependencies:
      - supports-color
    dev: true

  /@vitest/coverage-v8@1.6.1(vitest@1.6.1):
    resolution: {integrity: sha512-6YeRZwuO4oTGKxD3bijok756oktHSIm3eczVVzNe3scqzuhLwltIF3S9ZL/vwOVIpURmU6SnZhziXXAfw8/Qlw==}
    peerDependencies:
      vitest: 1.6.1
    dependencies:
      '@ampproject/remapping': 2.3.0
      '@bcoe/v8-coverage': 0.2.3
      debug: 4.4.3
      istanbul-lib-coverage: 3.2.2
      istanbul-lib-report: 3.0.1
      istanbul-lib-source-maps: 5.0.6
      istanbul-reports: 3.2.0
      magic-string: 0.30.19
      magicast: 0.3.5
      picocolors: 1.1.1
      std-env: 3.9.0
      strip-literal: 2.1.1
      test-exclude: 6.0.0
      vitest: 1.6.1(@types/node@20.19.17)(jsdom@23.2.0)
    transitivePeerDependencies:
      - supports-color
    dev: true

  /@vitest/expect@1.6.1:
    resolution: {integrity: sha512-jXL+9+ZNIJKruofqXuuTClf44eSpcHlgj3CiuNihUF3Ioujtmc0zIa3UJOW5RjDK1YLBJZnWBlPuqhYycLioog==}
    dependencies:
      '@vitest/spy': 1.6.1
      '@vitest/utils': 1.6.1
      chai: 4.5.0
    dev: true

  /@vitest/runner@1.6.1:
    resolution: {integrity: sha512-3nSnYXkVkf3mXFfE7vVyPmi3Sazhb/2cfZGGs0JRzFsPFvAMBEcrweV1V1GsrstdXeKCTXlJbvnQwGWgEIHmOA==}
    dependencies:
      '@vitest/utils': 1.6.1
      p-limit: 5.0.0
      pathe: 1.1.2
    dev: true

  /@vitest/snapshot@1.6.1:
    resolution: {integrity: sha512-WvidQuWAzU2p95u8GAKlRMqMyN1yOJkGHnx3M1PL9Raf7AQ1kwLKg04ADlCa3+OXUZE7BceOhVZiuWAbzCKcUQ==}
    dependencies:
      magic-string: 0.30.19
      pathe: 1.1.2
      pretty-format: 29.7.0
    dev: true

  /@vitest/spy@1.6.1:
    resolution: {integrity: sha512-MGcMmpGkZebsMZhbQKkAf9CX5zGvjkBTqf8Zx3ApYWXr3wG+QvEu2eXWfnIIWYSJExIp4V9FCKDEeygzkYrXMw==}
    dependencies:
      tinyspy: 2.2.1
    dev: true

  /@vitest/utils@1.6.1:
    resolution: {integrity: sha512-jOrrUvXM4Av9ZWiG1EajNto0u96kWAhJ1LmPmJhXXQx/32MecEKd10pOLYgS2BQx1TgkGhloPU1ArDW2vvaY6g==}
    dependencies:
      diff-sequences: 29.6.3
      estree-walker: 3.0.3
      loupe: 2.3.7
      pretty-format: 29.7.0
    dev: true

  /acorn-jsx@5.3.2(acorn@8.15.0):
    resolution: {integrity: sha512-rq9s+JNhf0IChjtDXxllJ7g41oZk5SlXtp0LHwyA5cejwn7vKmKp4pPri6YEePv2PU65sAsegbXtIinmDFDXgQ==}
    peerDependencies:
      acorn: ^6.0.0 || ^7.0.0 || ^8.0.0
    dependencies:
      acorn: 8.15.0
    dev: true

  /acorn-walk@8.3.4:
    resolution: {integrity: sha512-ueEepnujpqee2o5aIYnvHU6C0A42MNdsIDeqy5BydrkuC5R1ZuUFnm27EeFJGoEHJQgn3uleRvmTXaJgfXbt4g==}
    engines: {node: '>=0.4.0'}
    dependencies:
      acorn: 8.15.0
    dev: true

  /acorn@8.15.0:
    resolution: {integrity: sha512-NZyJarBfL7nWwIq+FDL6Zp/yHEhePMNnnJ0y3qfieCrmNvYct8uvtiV41UvlSe6apAfk0fY1FbWx+NwfmpvtTg==}
    engines: {node: '>=0.4.0'}
    hasBin: true
    dev: true

  /agent-base@7.1.4:
    resolution: {integrity: sha512-MnA+YT8fwfJPgBx3m60MNqakm30XOkyIoH1y6huTQvC0PwZG7ki8NacLBcrPbNoo8vEZy7Jpuk7+jMO+CUovTQ==}
    engines: {node: '>= 14'}
    dev: true

  /ajv@6.12.6:
    resolution: {integrity: sha512-j3fVLgvTo527anyYyJOGTYJbG+vnnQYvE0m5mmkc1TK+nxAppkCLMIL0aZ4dblVCNoGShhm+kzE4ZUykBoMg4g==}
    dependencies:
      fast-deep-equal: 3.1.3
      fast-json-stable-stringify: 2.1.0
      json-schema-traverse: 0.4.1
      uri-js: 4.4.1
    dev: true

  /ansi-regex@5.0.1:
    resolution: {integrity: sha512-quJQXlTSUGL2LH9SUXo8VwsY4soanhgo6LNSm84E1LBcE8s3O0wpdiRzyR9z/ZZJMlMWv37qOOb9pdJlMUEKFQ==}
    engines: {node: '>=8'}
    dev: true

  /ansi-styles@4.3.0:
    resolution: {integrity: sha512-zbB9rCJAT1rbjiVDb2hqKFHNYLxgtk8NURxZ3IZwD3F6NtxbXZQCnnSi1Lkx+IDohdPlFp222wVALIheZJQSEg==}
    engines: {node: '>=8'}
    dependencies:
      color-convert: 2.0.1
    dev: true

  /ansi-styles@5.2.0:
    resolution: {integrity: sha512-Cxwpt2SfTzTtXcfOlzGEee8O+c+MmUgGrNiBcXnuWxuFJHe6a5Hz7qwhwe5OgaSYI0IJvkLqWX1ASG+cJOkEiA==}
    engines: {node: '>=10'}
    dev: true

  /argparse@2.0.1:
    resolution: {integrity: sha512-8+9WqebbFzpX9OR+Wa6O29asIogeRMzcGtAINdpMHHyAg10f05aSFVBbcEqGf/PXw1EjAZ+q2/bEBg3DvurK3Q==}
    dev: true

  /aria-query@5.1.3:
    resolution: {integrity: sha512-R5iJ5lkuHybztUfuOAznmboyjWq8O6sqNqtK7CLOqdydi54VNbORp49mb14KbWgG1QD3JFO9hJdZ+y4KutfdOQ==}
    dependencies:
      deep-equal: 2.2.3
    dev: true

  /aria-query@5.3.0:
    resolution: {integrity: sha512-b0P0sZPKtyu8HkeRAfCq0IfURZK+SuwMjY1UXGBU27wpAiTwQAIlq56IbIO+ytk/JjS1fMR14ee5WBBfKi5J6A==}
    dependencies:
      dequal: 2.0.3
    dev: true

  /aria-query@5.3.2:
    resolution: {integrity: sha512-COROpnaoap1E2F000S62r6A60uHZnmlvomhfyT2DlTcrY1OrBKn2UhH7qn5wTC9zMvD0AY7csdPSNwKP+7WiQw==}
    engines: {node: '>= 0.4'}
    dev: true

  /array-buffer-byte-length@1.0.2:
    resolution: {integrity: sha512-LHE+8BuR7RYGDKvnrmcuSq3tDcKv9OFEXQt/HpbZhY7V6h0zlUXutnAD82GiFx9rdieCMjkvtcsPqBwgUl1Iiw==}
    engines: {node: '>= 0.4'}
    dependencies:
      call-bound: 1.0.4
      is-array-buffer: 3.0.5
    dev: true

  /array-union@2.1.0:
    resolution: {integrity: sha512-HGyxoOTYUyCM6stUe6EJgnd4EoewAI7zMdfqO+kGjnlZmBDz/cR5pf8r/cR4Wq60sL/p0IkcjUEEPwS3GFrIyw==}
    engines: {node: '>=8'}
    dev: true

  /assertion-error@1.1.0:
    resolution: {integrity: sha512-jgsaNduz+ndvGyFt3uSuWqvy4lCnIJiovtouQN5JZHOKCS2QuhEdbcQHFhVksz2N2U9hXJo8odG7ETyWlEeuDw==}
    dev: true

  /asynckit@0.4.0:
    resolution: {integrity: sha512-Oei9OH4tRh0YqU3GxhX79dM/mwVgvbZJaSNaRk+bshkj0S5cfHcgYakreBjrHwatXKbz+IoIdYLxrKim2MjW0Q==}
    dev: true

  /available-typed-arrays@1.0.7:
    resolution: {integrity: sha512-wvUjBtSGN7+7SjNpq/9M2Tg350UZD3q62IFZLbRAR1bSMlCo1ZaeW+BJ+D090e4hIIZLBcTDWe4Mh4jvUDajzQ==}
    engines: {node: '>= 0.4'}
    dependencies:
      possible-typed-array-names: 1.1.0
    dev: true

  /balanced-match@1.0.2:
    resolution: {integrity: sha512-3oSeUO0TMV67hN1AmbXsK4yaqU7tjiHlbxRDZOpH0KW9+CeX4bRAaX0Anxt0tx2MrpRpWwQaPwIlISEJhYU5Pw==}
    dev: true

  /baseline-browser-mapping@2.8.6:
    resolution: {integrity: sha512-wrH5NNqren/QMtKUEEJf7z86YjfqW/2uw3IL3/xpqZUC95SSVIFXYQeeGjL6FT/X68IROu6RMehZQS5foy2BXw==}
    hasBin: true
    dev: true

  /bidi-js@1.0.3:
    resolution: {integrity: sha512-RKshQI1R3YQ+n9YJz2QQ147P66ELpa1FQEg20Dk8oW9t2KgLbpDLLp9aGZ7y8WHSshDknG0bknqGw5/tyCs5tw==}
    dependencies:
      require-from-string: 2.0.2
    dev: true

  /brace-expansion@1.1.12:
    resolution: {integrity: sha512-9T9UjW3r0UW5c1Q7GTwllptXwhvYmEzFhzMfZ9H7FQWt+uZePjZPjBP/W1ZEyZ1twGWom5/56TF4lPcqjnDHcg==}
    dependencies:
      balanced-match: 1.0.2
      concat-map: 0.0.1
    dev: true

<<<<<<< HEAD
=======
  /brace-expansion@2.0.2:
    resolution: {integrity: sha512-Jt0vHyM+jmUBqojB7E1NIYadt0vI0Qxjxd2TErW94wDz+E2LAm5vKMXXwg6ZZBTHPuUlDgQHKXvjGBdfcF1ZDQ==}
    dependencies:
      balanced-match: 1.0.2
    dev: true

>>>>>>> fabaf1b5
  /braces@3.0.3:
    resolution: {integrity: sha512-yQbXgO/OSZVD2IsiLlro+7Hf6Q18EJrKSEsdoMzKePKXct3gvD8oLcOQdIzGupr5Fj+EDe8gO/lxc1BzfMpxvA==}
    engines: {node: '>=8'}
    dependencies:
      fill-range: 7.1.1
    dev: true

  /browserslist@4.26.2:
    resolution: {integrity: sha512-ECFzp6uFOSB+dcZ5BK/IBaGWssbSYBHvuMeMt3MMFyhI0Z8SqGgEkBLARgpRH3hutIgPVsALcMwbDrJqPxQ65A==}
    engines: {node: ^6 || ^7 || ^8 || ^9 || ^10 || ^11 || ^12 || >=13.7}
    hasBin: true
    dependencies:
      baseline-browser-mapping: 2.8.6
      caniuse-lite: 1.0.30001743
      electron-to-chromium: 1.5.223
      node-releases: 2.0.21
      update-browserslist-db: 1.1.3(browserslist@4.26.2)
    dev: true

  /cac@6.7.14:
    resolution: {integrity: sha512-b6Ilus+c3RrdDk+JhLKUAQfzzgLEPy6wcXqS7f/xe1EETvsDP6GORG7SFuOs6cID5YkqchW/LXZbX5bc8j7ZcQ==}
    engines: {node: '>=8'}
    dev: true

  /call-bind-apply-helpers@1.0.2:
    resolution: {integrity: sha512-Sp1ablJ0ivDkSzjcaJdxEunN5/XvksFJ2sMBFfq6x0ryhQV/2b/KwFe21cMpmHtPOSij8K99/wSfoEuTObmuMQ==}
    engines: {node: '>= 0.4'}
    dependencies:
      es-errors: 1.3.0
      function-bind: 1.1.2
    dev: true

  /call-bind@1.0.8:
    resolution: {integrity: sha512-oKlSFMcMwpUg2ednkhQ454wfWiU/ul3CkJe/PEHcTKuiX6RpbehUiFMXu13HalGZxfUwCQzZG747YXBn1im9ww==}
    engines: {node: '>= 0.4'}
    dependencies:
      call-bind-apply-helpers: 1.0.2
      es-define-property: 1.0.1
      get-intrinsic: 1.3.0
      set-function-length: 1.2.2
    dev: true

  /call-bound@1.0.4:
    resolution: {integrity: sha512-+ys997U96po4Kx/ABpBCqhA9EuxJaQWDQg7295H4hBphv3IZg0boBKuwYpt4YXp6MZ5AmZQnU/tyMTlRpaSejg==}
    engines: {node: '>= 0.4'}
    dependencies:
      call-bind-apply-helpers: 1.0.2
      get-intrinsic: 1.3.0
    dev: true

  /callsites@3.1.0:
    resolution: {integrity: sha512-P8BjAsXvZS+VIDUI11hHCQEv74YT67YUi5JJFNWIqL235sBmjX4+qx9Muvls5ivyNENctx46xQLQ3aTuE7ssaQ==}
    engines: {node: '>=6'}
    dev: true

  /caniuse-lite@1.0.30001743:
    resolution: {integrity: sha512-e6Ojr7RV14Un7dz6ASD0aZDmQPT/A+eZU+nuTNfjqmRrmkmQlnTNWH0SKmqagx9PeW87UVqapSurtAXifmtdmw==}
    dev: true

  /chai@4.5.0:
    resolution: {integrity: sha512-RITGBfijLkBddZvnn8jdqoTypxvqbOLYQkGGxXzeFjVHvudaPw0HNFD9x928/eUwYWd2dPCugVqspGALTZZQKw==}
    engines: {node: '>=4'}
    dependencies:
      assertion-error: 1.1.0
      check-error: 1.0.3
      deep-eql: 4.1.4
      get-func-name: 2.0.2
      loupe: 2.3.7
      pathval: 1.1.1
      type-detect: 4.1.0
    dev: true

  /chalk@4.1.2:
    resolution: {integrity: sha512-oKnbhFyRIXpUuez8iBMmyEa4nbj4IOQyuhc/wy9kY7/WVPcwIO9VA668Pu8RkO7+0G76SLROeyw9CpQ061i4mA==}
    engines: {node: '>=10'}
    dependencies:
      ansi-styles: 4.3.0
      supports-color: 7.2.0
    dev: true

  /check-error@1.0.3:
    resolution: {integrity: sha512-iKEoDYaRmd1mxM90a2OEfWhjsjPpYPuQ+lMYsoxB126+t8fw7ySEO48nmDg5COTjxDI65/Y2OWpeEHk3ZOe8zg==}
    dependencies:
      get-func-name: 2.0.2
    dev: true

  /color-convert@2.0.1:
    resolution: {integrity: sha512-RRECPsj7iu/xb5oKYcsFHSppFNnsj/52OVTRKb4zP5onXwVF3zVmmToNcOfGC+CRDpfK/U584fMg38ZHCaElKQ==}
    engines: {node: '>=7.0.0'}
    dependencies:
      color-name: 1.1.4
    dev: true

  /color-name@1.1.4:
    resolution: {integrity: sha512-dOy+3AuW3a2wNbZHIuMZpTcgjGuLU/uBL/ubcZF9OXbDo8ff4O8yVp5Bf0efS8uEoYo5q4Fx7dY9OgQGXgAsQA==}
    dev: true

  /combined-stream@1.0.8:
    resolution: {integrity: sha512-FQN4MRfuJeHf7cBbBMJFXhKSDq+2kAArBlmRBvcvFE5BB1HZKXtSFASDhdlz9zOYwxh8lDdnvmMOe/+5cdoEdg==}
    engines: {node: '>= 0.8'}
    dependencies:
      delayed-stream: 1.0.0
    dev: true

  /concat-map@0.0.1:
    resolution: {integrity: sha512-/Srv4dswyQNBfohGpz9o6Yb3Gz3SrUDqBH5rTuhGR7ahtlbYKnVxw2bCFMRljaA7EXHaXZ8wsHdodFvbkhKmqg==}
    dev: true

  /confbox@0.1.8:
    resolution: {integrity: sha512-RMtmw0iFkeR4YV+fUOSucriAQNb9g8zFR52MWCtl+cCZOFRNL6zeB395vPzFhEjjn4fMxXudmELnl/KF/WrK6w==}
    dev: true

  /convert-source-map@2.0.0:
    resolution: {integrity: sha512-Kvp459HrV2FEJ1CAsi1Ku+MY3kasH19TFykTz2xWmMeq6bk2NU3XXvfJ+Q61m0xktWwt+1HSYf3JZsTms3aRJg==}
    dev: true

  /cross-spawn@7.0.6:
    resolution: {integrity: sha512-uV2QOWP2nWzsy2aMp8aRibhi9dlzF5Hgh5SHaB9OiTGEyDTiJJyx0uy51QXdyWbtAHNua4XJzUKca3OzKUd3vA==}
    engines: {node: '>= 8'}
    dependencies:
      path-key: 3.1.1
      shebang-command: 2.0.0
      which: 2.0.2
    dev: true

  /css-tree@2.3.1:
    resolution: {integrity: sha512-6Fv1DV/TYw//QF5IzQdqsNDjx/wc8TrMBZsqjL9eW01tWb7R7k/mq+/VXfJCl7SoD5emsJop9cOByJZfs8hYIw==}
    engines: {node: ^10 || ^12.20.0 || ^14.13.0 || >=15.0.0}
    dependencies:
      mdn-data: 2.0.30
      source-map-js: 1.2.1
    dev: true

  /css.escape@1.5.1:
    resolution: {integrity: sha512-YUifsXXuknHlUsmlgyY0PKzgPOr7/FjCePfHNt0jxm83wHZi44VDMQ7/fGNkjY3/jV1MC+1CmZbaHzugyeRtpg==}
    dev: true

  /cssstyle@4.6.0:
    resolution: {integrity: sha512-2z+rWdzbbSZv6/rhtvzvqeZQHrBaqgogqt85sqFNbabZOuFbCVFb8kPeEtZjiKkbrm395irpNKiYeFeLiQnFPg==}
    engines: {node: '>=18'}
    dependencies:
      '@asamuzakjp/css-color': 3.2.0
      rrweb-cssom: 0.8.0
    dev: true

  /csstype@3.1.3:
    resolution: {integrity: sha512-M1uQkMl8rQK/szD0LNhtqxIPLpimGm8sOBwU7lLnCpSbTyY3yeU1Vc7l4KT5zT4s/yOxHH5O7tIuuLOCnLADRw==}
    dev: true

  /data-urls@5.0.0:
    resolution: {integrity: sha512-ZYP5VBHshaDAiVZxjbRVcFJpc+4xGgT0bK3vzy1HLN8jTO975HEbuYzZJcHoQEY5K1a0z8YayJkyVETa08eNTg==}
    engines: {node: '>=18'}
    dependencies:
      whatwg-mimetype: 4.0.0
      whatwg-url: 14.2.0
    dev: true

  /debug@4.4.3:
    resolution: {integrity: sha512-RGwwWnwQvkVfavKVt22FGLw+xYSdzARwm0ru6DhTVA3umU5hZc28V3kO4stgYryrTlLpuvgI9GiijltAjNbcqA==}
    engines: {node: '>=6.0'}
    peerDependencies:
      supports-color: '*'
    peerDependenciesMeta:
      supports-color:
        optional: true
    dependencies:
      ms: 2.1.3
    dev: true

  /decimal.js@10.6.0:
    resolution: {integrity: sha512-YpgQiITW3JXGntzdUmyUR1V812Hn8T1YVXhCu+wO3OpS4eU9l4YdD3qjyiKdV6mvV29zapkMeD390UVEf2lkUg==}
    dev: true

  /deep-eql@4.1.4:
    resolution: {integrity: sha512-SUwdGfqdKOwxCPeVYjwSyRpJ7Z+fhpwIAtmCUdZIWZ/YP5R9WAsyuSgpLVDi9bjWoN2LXHNss/dk3urXtdQxGg==}
    engines: {node: '>=6'}
    dependencies:
      type-detect: 4.1.0
    dev: true

  /deep-equal@2.2.3:
    resolution: {integrity: sha512-ZIwpnevOurS8bpT4192sqAowWM76JDKSHYzMLty3BZGSswgq6pBaH3DhCSW5xVAZICZyKdOBPjwww5wfgT/6PA==}
    engines: {node: '>= 0.4'}
    dependencies:
      array-buffer-byte-length: 1.0.2
      call-bind: 1.0.8
      es-get-iterator: 1.1.3
      get-intrinsic: 1.3.0
      is-arguments: 1.2.0
      is-array-buffer: 3.0.5
      is-date-object: 1.1.0
      is-regex: 1.2.1
      is-shared-array-buffer: 1.0.4
      isarray: 2.0.5
      object-is: 1.1.6
      object-keys: 1.1.1
      object.assign: 4.1.7
      regexp.prototype.flags: 1.5.4
      side-channel: 1.1.0
      which-boxed-primitive: 1.1.1
      which-collection: 1.0.2
      which-typed-array: 1.1.19
    dev: true

  /deep-is@0.1.4:
    resolution: {integrity: sha512-oIPzksmTg4/MriiaYGO+okXDT7ztn/w3Eptv/+gSIdMdKsJo0u4CfYNFJPy+4SKMuCqGw2wxnA+URMg3t8a/bQ==}
    dev: true

  /define-data-property@1.1.4:
    resolution: {integrity: sha512-rBMvIzlpA8v6E+SJZoo++HAYqsLrkg7MSfIinMPFhmkorw7X+dOXVJQs+QT69zGkzMyfDnIMN2Wid1+NbL3T+A==}
    engines: {node: '>= 0.4'}
    dependencies:
      es-define-property: 1.0.1
      es-errors: 1.3.0
      gopd: 1.2.0
    dev: true

  /define-properties@1.2.1:
    resolution: {integrity: sha512-8QmQKqEASLd5nx0U1B1okLElbUuuttJ/AnYmRXbbbGDWh6uS208EjD4Xqq/I9wK7u0v6O08XhTWnt5XtEbR6Dg==}
    engines: {node: '>= 0.4'}
    dependencies:
      define-data-property: 1.1.4
      has-property-descriptors: 1.0.2
      object-keys: 1.1.1
    dev: true

  /delayed-stream@1.0.0:
    resolution: {integrity: sha512-ZySD7Nf91aLB0RxL4KGrKHBXl7Eds1DAmEdcoVawXnLD7SDhpNgtuII2aAkg7a7QS41jxPSZ17p4VdGnMHk3MQ==}
    engines: {node: '>=0.4.0'}
    dev: true

  /dequal@2.0.3:
    resolution: {integrity: sha512-0je+qPKHEMohvfRTCEo3CrPG6cAzAYgmzKyxRiYSSDkS6eGJdyVJm7WaYA5ECaAD9wLB2T4EEeymA5aFVcYXCA==}
    engines: {node: '>=6'}
    dev: true

  /diff-sequences@29.6.3:
    resolution: {integrity: sha512-EjePK1srD3P08o2j4f0ExnylqRs5B9tJjcp9t1krH2qRi8CCdsYfwe9JgSLurFBWwq4uOlipzfk5fHNvwFKr8Q==}
    engines: {node: ^14.15.0 || ^16.10.0 || >=18.0.0}
    dev: true

  /dir-glob@3.0.1:
    resolution: {integrity: sha512-WkrWp9GR4KXfKGYzOLmTuGVi1UWFfws377n9cc55/tb6DuqyF6pcQ5AbiHEshaDpY9v6oaSr2XCDidGmMwdzIA==}
    engines: {node: '>=8'}
    dependencies:
      path-type: 4.0.0
    dev: true

  /doctrine@3.0.0:
    resolution: {integrity: sha512-yS+Q5i3hBf7GBkd4KG8a7eBNNWNGLTaEwwYWUijIYM7zrlYDM0BFXHjjPWlWZ1Rg7UaddZeIDmi9jF3HmqiQ2w==}
    engines: {node: '>=6.0.0'}
    dependencies:
      esutils: 2.0.3
    dev: true

  /dom-accessibility-api@0.5.16:
    resolution: {integrity: sha512-X7BJ2yElsnOJ30pZF4uIIDfBEVgF4XEBxL9Bxhy6dnrm5hkzqmsWHGTiHqRiITNhMyFLyAiWndIJP7Z1NTteDg==}
    dev: true

  /dom-accessibility-api@0.6.3:
    resolution: {integrity: sha512-7ZgogeTnjuHbo+ct10G9Ffp0mif17idi0IyWNVA/wcwcm7NPOD/WEHVP3n7n3MhXqxoIYm8d6MuZohYWIZ4T3w==}
    dev: true

  /dunder-proto@1.0.1:
    resolution: {integrity: sha512-KIN/nDJBQRcXw0MLVhZE9iQHmG68qAVIBg9CqmUYjmQIhgij9U5MFvrqkUL5FbtyyzZuOeOt0zdeRe4UY7ct+A==}
    engines: {node: '>= 0.4'}
    dependencies:
      call-bind-apply-helpers: 1.0.2
      es-errors: 1.3.0
      gopd: 1.2.0
    dev: true

  /electron-to-chromium@1.5.223:
    resolution: {integrity: sha512-qKm55ic6nbEmagFlTFczML33rF90aU+WtrJ9MdTCThrcvDNdUHN4p6QfVN78U06ZmguqXIyMPyYhw2TrbDUwPQ==}
    dev: true

  /entities@6.0.1:
    resolution: {integrity: sha512-aN97NXWF6AWBTahfVOIrB/NShkzi5H7F9r1s9mD3cDj4Ko5f2qhhVoYMibXF7GlLveb/D2ioWay8lxI97Ven3g==}
    engines: {node: '>=0.12'}
    dev: true

  /es-define-property@1.0.1:
    resolution: {integrity: sha512-e3nRfgfUZ4rNGL232gUgX06QNyyez04KdjFrF+LTRoOXmrOgFKDg4BCdsjW8EnT69eqdYGmRpJwiPVYNrCaW3g==}
    engines: {node: '>= 0.4'}
    dev: true

  /es-errors@1.3.0:
    resolution: {integrity: sha512-Zf5H2Kxt2xjTvbJvP2ZWLEICxA6j+hAmMzIlypy4xcBg1vKVnx89Wy0GbS+kf5cwCVFFzdCFh2XSCFNULS6csw==}
    engines: {node: '>= 0.4'}
    dev: true

  /es-get-iterator@1.1.3:
    resolution: {integrity: sha512-sPZmqHBe6JIiTfN5q2pEi//TwxmAFHwj/XEuYjTuse78i8KxaqMTTzxPoFKuzRpDpTJ+0NAbpfenkmH2rePtuw==}
    dependencies:
      call-bind: 1.0.8
      get-intrinsic: 1.3.0
      has-symbols: 1.1.0
      is-arguments: 1.2.0
      is-map: 2.0.3
      is-set: 2.0.3
      is-string: 1.1.1
      isarray: 2.0.5
      stop-iteration-iterator: 1.1.0
    dev: true

  /es-object-atoms@1.1.1:
    resolution: {integrity: sha512-FGgH2h8zKNim9ljj7dankFPcICIK9Cp5bm+c2gQSYePhpaG5+esrLODihIorn+Pe6FGJzWhXQotPv73jTaldXA==}
    engines: {node: '>= 0.4'}
    dependencies:
      es-errors: 1.3.0
    dev: true

  /es-set-tostringtag@2.1.0:
    resolution: {integrity: sha512-j6vWzfrGVfyXxge+O0x5sh6cvxAog0a/4Rdd2K36zCMV5eJ+/+tOAngRO8cODMNWbVRdVlmGZQL2YS3yR8bIUA==}
    engines: {node: '>= 0.4'}
    dependencies:
      es-errors: 1.3.0
      get-intrinsic: 1.3.0
      has-tostringtag: 1.0.2
      hasown: 2.0.2
    dev: true

  /esbuild@0.18.20:
    resolution: {integrity: sha512-ceqxoedUrcayh7Y7ZX6NdbbDzGROiyVBgC4PriJThBKSVPWnnFHZAkfI1lJT8QFkOwH4qOS2SJkS4wvpGl8BpA==}
    engines: {node: '>=12'}
    hasBin: true
    requiresBuild: true
    optionalDependencies:
      '@esbuild/android-arm': 0.18.20
      '@esbuild/android-arm64': 0.18.20
      '@esbuild/android-x64': 0.18.20
      '@esbuild/darwin-arm64': 0.18.20
      '@esbuild/darwin-x64': 0.18.20
      '@esbuild/freebsd-arm64': 0.18.20
      '@esbuild/freebsd-x64': 0.18.20
      '@esbuild/linux-arm': 0.18.20
      '@esbuild/linux-arm64': 0.18.20
      '@esbuild/linux-ia32': 0.18.20
      '@esbuild/linux-loong64': 0.18.20
      '@esbuild/linux-mips64el': 0.18.20
      '@esbuild/linux-ppc64': 0.18.20
      '@esbuild/linux-riscv64': 0.18.20
      '@esbuild/linux-s390x': 0.18.20
      '@esbuild/linux-x64': 0.18.20
      '@esbuild/netbsd-x64': 0.18.20
      '@esbuild/openbsd-x64': 0.18.20
      '@esbuild/sunos-x64': 0.18.20
      '@esbuild/win32-arm64': 0.18.20
      '@esbuild/win32-ia32': 0.18.20
      '@esbuild/win32-x64': 0.18.20
    dev: true

  /esbuild@0.21.5:
    resolution: {integrity: sha512-mg3OPMV4hXywwpoDxu3Qda5xCKQi+vCTZq8S9J/EpkhB2HzKXq4SNFZE3+NK93JYxc8VMSep+lOUSC/RVKaBqw==}
    engines: {node: '>=12'}
    hasBin: true
    requiresBuild: true
    optionalDependencies:
      '@esbuild/aix-ppc64': 0.21.5
      '@esbuild/android-arm': 0.21.5
      '@esbuild/android-arm64': 0.21.5
      '@esbuild/android-x64': 0.21.5
      '@esbuild/darwin-arm64': 0.21.5
      '@esbuild/darwin-x64': 0.21.5
      '@esbuild/freebsd-arm64': 0.21.5
      '@esbuild/freebsd-x64': 0.21.5
      '@esbuild/linux-arm': 0.21.5
      '@esbuild/linux-arm64': 0.21.5
      '@esbuild/linux-ia32': 0.21.5
      '@esbuild/linux-loong64': 0.21.5
      '@esbuild/linux-mips64el': 0.21.5
      '@esbuild/linux-ppc64': 0.21.5
      '@esbuild/linux-riscv64': 0.21.5
      '@esbuild/linux-s390x': 0.21.5
      '@esbuild/linux-x64': 0.21.5
      '@esbuild/netbsd-x64': 0.21.5
      '@esbuild/openbsd-x64': 0.21.5
      '@esbuild/sunos-x64': 0.21.5
      '@esbuild/win32-arm64': 0.21.5
      '@esbuild/win32-ia32': 0.21.5
      '@esbuild/win32-x64': 0.21.5
    dev: true

  /escalade@3.2.0:
    resolution: {integrity: sha512-WUj2qlxaQtO4g6Pq5c29GTcWGDyd8itL8zTlipgECz3JesAiiOKotd8JU6otB3PACgG6xkJUyVhboMS+bje/jA==}
    engines: {node: '>=6'}
    dev: true

  /escape-string-regexp@4.0.0:
    resolution: {integrity: sha512-TtpcNJ3XAzx3Gq8sWRzJaVajRs0uVxA2YAkdb1jm2YkPz4G6egUFAyA3n5vtEIZefPk5Wa4UXbKuS5fKkJWdgA==}
    engines: {node: '>=10'}
    dev: true

  /eslint-plugin-react-hooks@4.6.2(eslint@8.57.1):
    resolution: {integrity: sha512-QzliNJq4GinDBcD8gPB5v0wh6g8q3SUi6EFF0x8N/BL9PoVs0atuGc47ozMRyOWAKdwaZ5OnbOEa3WR+dSGKuQ==}
    engines: {node: '>=10'}
    peerDependencies:
      eslint: ^3.0.0 || ^4.0.0 || ^5.0.0 || ^6.0.0 || ^7.0.0 || ^8.0.0-0
    dependencies:
      eslint: 8.57.1
    dev: true

  /eslint-plugin-react-refresh@0.3.5(eslint@8.57.1):
    resolution: {integrity: sha512-61qNIsc7fo9Pp/mju0J83kzvLm0Bsayu7OQSLEoJxLDCBjIIyb87bkzufoOvdDxLkSlMfkF7UxomC4+eztUBSA==}
    peerDependencies:
      eslint: '>=7'
    dependencies:
      eslint: 8.57.1
    dev: true

  /eslint-scope@5.1.1:
    resolution: {integrity: sha512-2NxwbF/hZ0KpepYN0cNbo+FN6XoK7GaHlQhgx/hIZl6Va0bF45RQOOwhLIy8lQDbuCiadSLCBnH2CFYquit5bw==}
    engines: {node: '>=8.0.0'}
    dependencies:
      esrecurse: 4.3.0
      estraverse: 4.3.0
    dev: true

  /eslint-scope@7.2.2:
    resolution: {integrity: sha512-dOt21O7lTMhDM+X9mB4GX+DZrZtCUJPL/wlcTqxyrx5IvO0IYtILdtrQGQp+8n5S0gwSVmOf9NQrjMOgfQZlIg==}
    engines: {node: ^12.22.0 || ^14.17.0 || >=16.0.0}
    dependencies:
      esrecurse: 4.3.0
      estraverse: 5.3.0
    dev: true

  /eslint-visitor-keys@3.4.3:
    resolution: {integrity: sha512-wpc+LXeiyiisxPlEkUzU6svyS1frIO3Mgxj1fdy7Pm8Ygzguax2N3Fa/D/ag1WqbOprdI+uY6wMUl8/a2G+iag==}
    engines: {node: ^12.22.0 || ^14.17.0 || >=16.0.0}
    dev: true

  /eslint@8.57.1:
    resolution: {integrity: sha512-ypowyDxpVSYpkXr9WPv2PAZCtNip1Mv5KTW0SCurXv/9iOpcrH9PaqUElksqEB6pChqHGDRCFTyrZlGhnLNGiA==}
    engines: {node: ^12.22.0 || ^14.17.0 || >=16.0.0}
    deprecated: This version is no longer supported. Please see https://eslint.org/version-support for other options.
    hasBin: true
    dependencies:
      '@eslint-community/eslint-utils': 4.9.0(eslint@8.57.1)
      '@eslint-community/regexpp': 4.12.1
      '@eslint/eslintrc': 2.1.4
      '@eslint/js': 8.57.1
      '@humanwhocodes/config-array': 0.13.0
      '@humanwhocodes/module-importer': 1.0.1
      '@nodelib/fs.walk': 1.2.8
      '@ungap/structured-clone': 1.3.0
      ajv: 6.12.6
      chalk: 4.1.2
      cross-spawn: 7.0.6
      debug: 4.4.3
      doctrine: 3.0.0
      escape-string-regexp: 4.0.0
      eslint-scope: 7.2.2
      eslint-visitor-keys: 3.4.3
      espree: 9.6.1
      esquery: 1.6.0
      esutils: 2.0.3
      fast-deep-equal: 3.1.3
      file-entry-cache: 6.0.1
      find-up: 5.0.0
      glob-parent: 6.0.2
      globals: 13.24.0
      graphemer: 1.4.0
      ignore: 5.3.2
      imurmurhash: 0.1.4
      is-glob: 4.0.3
      is-path-inside: 3.0.3
      js-yaml: 4.1.0
      json-stable-stringify-without-jsonify: 1.0.1
      levn: 0.4.1
      lodash.merge: 4.6.2
      minimatch: 3.1.2
      natural-compare: 1.4.0
      optionator: 0.9.4
      strip-ansi: 6.0.1
      text-table: 0.2.0
    transitivePeerDependencies:
      - supports-color
    dev: true

  /espree@9.6.1:
    resolution: {integrity: sha512-oruZaFkjorTpF32kDSI5/75ViwGeZginGGy2NoOSg3Q9bnwlnmDm4HLnkl0RE3n+njDXR037aY1+x58Z/zFdwQ==}
    engines: {node: ^12.22.0 || ^14.17.0 || >=16.0.0}
    dependencies:
      acorn: 8.15.0
      acorn-jsx: 5.3.2(acorn@8.15.0)
      eslint-visitor-keys: 3.4.3
    dev: true

  /esquery@1.6.0:
    resolution: {integrity: sha512-ca9pw9fomFcKPvFLXhBKUK90ZvGibiGOvRJNbjljY7s7uq/5YO4BOzcYtJqExdx99rF6aAcnRxHmcUHcz6sQsg==}
    engines: {node: '>=0.10'}
    dependencies:
      estraverse: 5.3.0
    dev: true

  /esrecurse@4.3.0:
    resolution: {integrity: sha512-KmfKL3b6G+RXvP8N1vr3Tq1kL/oCFgn2NYXEtqP8/L3pKapUA4G8cFVaoF3SU323CD4XypR/ffioHmkti6/Tag==}
    engines: {node: '>=4.0'}
    dependencies:
      estraverse: 5.3.0
    dev: true

  /estraverse@4.3.0:
    resolution: {integrity: sha512-39nnKffWz8xN1BU/2c79n9nB9HDzo0niYUqx6xyqUnyoAnQyyWpOTdZEeiCch8BBu515t4wp9ZmgVfVhn9EBpw==}
    engines: {node: '>=4.0'}
    dev: true

  /estraverse@5.3.0:
    resolution: {integrity: sha512-MMdARuVEQziNTeJD8DgMqmhwR11BRQ/cBP+pLtYdSTnf3MIO8fFeiINEbX36ZdNlfU/7A9f3gUw49B3oQsvwBA==}
    engines: {node: '>=4.0'}
    dev: true

  /estree-walker@3.0.3:
    resolution: {integrity: sha512-7RUKfXgSMMkzt6ZuXmqapOurLGPPfgj6l9uRZ7lRGolvk0y2yocc35LdcxKC5PQZdn2DMqioAQ2NoWcrTKmm6g==}
    dependencies:
      '@types/estree': 1.0.8
    dev: true

  /esutils@2.0.3:
    resolution: {integrity: sha512-kVscqXk4OCp68SZ0dkgEKVi6/8ij300KBWTJq32P/dYeWTSwK41WyTxalN1eRmA5Z9UU/LX9D7FWSmV9SAYx6g==}
    engines: {node: '>=0.10.0'}
    dev: true

  /execa@8.0.1:
    resolution: {integrity: sha512-VyhnebXciFV2DESc+p6B+y0LjSm0krU4OgJN44qFAhBY0TJ+1V61tYD2+wHusZ6F9n5K+vl8k0sTy7PEfV4qpg==}
    engines: {node: '>=16.17'}
    dependencies:
      cross-spawn: 7.0.6
      get-stream: 8.0.1
      human-signals: 5.0.0
      is-stream: 3.0.0
      merge-stream: 2.0.0
      npm-run-path: 5.3.0
      onetime: 6.0.0
      signal-exit: 4.1.0
      strip-final-newline: 3.0.0
    dev: true

  /fast-deep-equal@3.1.3:
    resolution: {integrity: sha512-f3qQ9oQy9j2AhBe/H9VC91wLmKBCCU/gDOnKNAYG5hswO7BLKj09Hc5HYNz9cGI++xlpDCIgDaitVs03ATR84Q==}
    dev: true

  /fast-glob@3.3.3:
    resolution: {integrity: sha512-7MptL8U0cqcFdzIzwOTHoilX9x5BrNqye7Z/LuC7kCMRio1EMSyqRK3BEAUD7sXRq4iT4AzTVuZdhgQ2TCvYLg==}
    engines: {node: '>=8.6.0'}
    dependencies:
      '@nodelib/fs.stat': 2.0.5
      '@nodelib/fs.walk': 1.2.8
      glob-parent: 5.1.2
      merge2: 1.4.1
      micromatch: 4.0.8
    dev: true

  /fast-json-stable-stringify@2.1.0:
    resolution: {integrity: sha512-lhd/wF+Lk98HZoTCtlVraHtfh5XYijIjalXck7saUtuanSDyLMxnHhSXEDJqHxD7msR8D0uCmqlkwjCV8xvwHw==}
    dev: true

  /fast-levenshtein@2.0.6:
    resolution: {integrity: sha512-DCXu6Ifhqcks7TZKY3Hxp3y6qphY5SJZmrWMDrKcERSOXWQdMhU9Ig/PYrzyw/ul9jOIyh0N4M0tbC5hodg8dw==}
    dev: true

  /fastq@1.19.1:
    resolution: {integrity: sha512-GwLTyxkCXjXbxqIhTsMI2Nui8huMPtnxg7krajPJAjnEG/iiOS7i+zCtWGZR9G0NBKbXKh6X9m9UIsYX/N6vvQ==}
    dependencies:
      reusify: 1.1.0
    dev: true

  /file-entry-cache@6.0.1:
    resolution: {integrity: sha512-7Gps/XWymbLk2QLYK4NzpMOrYjMhdIxXuIvy2QBsLE6ljuodKvdkWs/cpyJJ3CVIVpH0Oi1Hvg1ovbMzLdFBBg==}
    engines: {node: ^10.12.0 || >=12.0.0}
    dependencies:
      flat-cache: 3.2.0
    dev: true

  /fill-range@7.1.1:
    resolution: {integrity: sha512-YsGpe3WHLK8ZYi4tWDg2Jy3ebRz2rXowDxnld4bkQB00cc/1Zw9AWnC0i9ztDJitivtQvaI9KaLyKrc+hBW0yg==}
    engines: {node: '>=8'}
    dependencies:
      to-regex-range: 5.0.1
    dev: true

  /find-up@5.0.0:
    resolution: {integrity: sha512-78/PXT1wlLLDgTzDs7sjq9hzz0vXD+zn+7wypEe4fXQxCmdmqfGsEPQxmiCSQI3ajFV91bVSsvNtrJRiW6nGng==}
    engines: {node: '>=10'}
    dependencies:
      locate-path: 6.0.0
      path-exists: 4.0.0
    dev: true

  /flat-cache@3.2.0:
    resolution: {integrity: sha512-CYcENa+FtcUKLmhhqyctpclsq7QF38pKjZHsGNiSQF5r4FtoKDWabFDl3hzaEQMvT1LHEysw5twgLvpYYb4vbw==}
    engines: {node: ^10.12.0 || >=12.0.0}
    dependencies:
      flatted: 3.3.3
      keyv: 4.5.4
      rimraf: 3.0.2
    dev: true

  /flatted@3.3.3:
    resolution: {integrity: sha512-GX+ysw4PBCz0PzosHDepZGANEuFCMLrnRTiEy9McGjmkCQYwRq4A/X786G/fjM/+OjsWSU1ZrY5qyARZmO/uwg==}
    dev: true

  /for-each@0.3.5:
    resolution: {integrity: sha512-dKx12eRCVIzqCxFGplyFKJMPvLEWgmNtUrpTiJIR5u97zEhRG8ySrtboPHZXx7daLxQVrl643cTzbab2tkQjxg==}
    engines: {node: '>= 0.4'}
    dependencies:
      is-callable: 1.2.7
    dev: true

  /form-data@4.0.4:
    resolution: {integrity: sha512-KrGhL9Q4zjj0kiUt5OO4Mr/A/jlI2jDYs5eHBpYHPcBEVSiipAvn2Ko2HnPe20rmcuuvMHNdZFp+4IlGTMF0Ow==}
    engines: {node: '>= 6'}
    dependencies:
      asynckit: 0.4.0
      combined-stream: 1.0.8
      es-set-tostringtag: 2.1.0
      hasown: 2.0.2
      mime-types: 2.1.35
    dev: true

  /fs.realpath@1.0.0:
    resolution: {integrity: sha512-OO0pH2lK6a0hZnAdau5ItzHPI6pUlvI7jMVnxUQRtw4owF2wk8lOSabtGDCTP4Ggrg2MbGnWO9X8K1t4+fGMDw==}
    dev: true

  /fsevents@2.3.3:
    resolution: {integrity: sha512-5xoDfX+fL7faATnagmWPpbFtwh/R77WmMMqqHGS65C3vvB0YHrgF+B1YmZ3441tMj5n63k0212XNoJwzlhffQw==}
    engines: {node: ^8.16.0 || ^10.6.0 || >=11.0.0}
    os: [darwin]
    requiresBuild: true
    dev: true
    optional: true

  /function-bind@1.1.2:
    resolution: {integrity: sha512-7XHNxH7qX9xG5mIwxkhumTox/MIRNcOgDrxWsMt2pAr23WHp6MrRlN7FBSFpCpr+oVO0F744iUgR82nJMfG2SA==}
    dev: true

  /functions-have-names@1.2.3:
    resolution: {integrity: sha512-xckBUXyTIqT97tq2x2AMb+g163b5JFysYk0x4qxNFwbfQkmNZoiRHb6sPzI9/QV33WeuvVYBUIiD4NzNIyqaRQ==}
    dev: true

  /gensync@1.0.0-beta.2:
    resolution: {integrity: sha512-3hN7NaskYvMDLQY55gnW3NQ+mesEAepTqlg+VEbj7zzqEMBVNhzcGYYeqFo/TlYz6eQiFcp1HcsCZO+nGgS8zg==}
    engines: {node: '>=6.9.0'}
    dev: true

  /get-func-name@2.0.2:
    resolution: {integrity: sha512-8vXOvuE167CtIc3OyItco7N/dpRtBbYOsPsXCz7X/PMnlGjYjSGuZJgM1Y7mmew7BKf9BqvLX2tnOVy1BBUsxQ==}
    dev: true

  /get-intrinsic@1.3.0:
    resolution: {integrity: sha512-9fSjSaos/fRIVIp+xSJlE6lfwhES7LNtKaCBIamHsjr2na1BiABJPo0mOjjz8GJDURarmCPGqaiVg5mfjb98CQ==}
    engines: {node: '>= 0.4'}
    dependencies:
      call-bind-apply-helpers: 1.0.2
      es-define-property: 1.0.1
      es-errors: 1.3.0
      es-object-atoms: 1.1.1
      function-bind: 1.1.2
      get-proto: 1.0.1
      gopd: 1.2.0
      has-symbols: 1.1.0
      hasown: 2.0.2
      math-intrinsics: 1.1.0
    dev: true

  /get-proto@1.0.1:
    resolution: {integrity: sha512-sTSfBjoXBp89JvIKIefqw7U2CCebsc74kiY6awiGogKtoSGbgjYE/G/+l9sF3MWFPNc9IcoOC4ODfKHfxFmp0g==}
    engines: {node: '>= 0.4'}
    dependencies:
      dunder-proto: 1.0.1
      es-object-atoms: 1.1.1
    dev: true

  /get-stream@8.0.1:
    resolution: {integrity: sha512-VaUJspBffn/LMCJVoMvSAdmscJyS1auj5Zulnn5UoYcY531UWmdwhRWkcGKnGU93m5HSXP9LP2usOryrBtQowA==}
    engines: {node: '>=16'}
    dev: true

  /glob-parent@5.1.2:
    resolution: {integrity: sha512-AOIgSQCepiJYwP3ARnGx+5VnTu2HBYdzbGP45eLw1vr3zB3vZLeyed1sC9hnbcOc9/SrMyM5RPQrkGz4aS9Zow==}
    engines: {node: '>= 6'}
    dependencies:
      is-glob: 4.0.3
    dev: true

  /glob-parent@6.0.2:
    resolution: {integrity: sha512-XxwI8EOhVQgWp6iDL+3b0r86f4d6AX6zSU55HfB4ydCEuXLXc5FcYeOu+nnGftS4TEju/11rt4KJPTMgbfmv4A==}
    engines: {node: '>=10.13.0'}
    dependencies:
      is-glob: 4.0.3
    dev: true

  /glob@7.2.3:
    resolution: {integrity: sha512-nFR0zLpU2YCaRxwoCJvL6UvCH2JFyFVIvwTLsIf21AuHlMskA1hhTdk+LlYJtOlYt9v6dvszD2BGRqBL+iQK9Q==}
    deprecated: Glob versions prior to v9 are no longer supported
    dependencies:
      fs.realpath: 1.0.0
      inflight: 1.0.6
      inherits: 2.0.4
      minimatch: 3.1.2
      once: 1.4.0
      path-is-absolute: 1.0.1
    dev: true

  /globals@13.24.0:
    resolution: {integrity: sha512-AhO5QUcj8llrbG09iWhPU2B204J1xnPeL8kQmVorSsy+Sjj1sk8gIyh6cUocGmH4L0UuhAJy+hJMRA4mgA4mFQ==}
    engines: {node: '>=8'}
    dependencies:
      type-fest: 0.20.2
    dev: true

  /globby@11.1.0:
    resolution: {integrity: sha512-jhIXaOzy1sb8IyocaruWSn1TjmnBVs8Ayhcy83rmxNJ8q2uWKCAj3CnJY+KpGSXCueAPc0i05kVvVKtP1t9S3g==}
    engines: {node: '>=10'}
    dependencies:
      array-union: 2.1.0
      dir-glob: 3.0.1
      fast-glob: 3.3.3
      ignore: 5.3.2
      merge2: 1.4.1
      slash: 3.0.0
    dev: true

  /gopd@1.2.0:
    resolution: {integrity: sha512-ZUKRh6/kUFoAiTAtTYPZJ3hw9wNxx+BIBOijnlG9PnrJsCcSjs1wyyD6vJpaYtgnzDrKYRSqf3OO6Rfa93xsRg==}
    engines: {node: '>= 0.4'}
    dev: true

  /graphemer@1.4.0:
    resolution: {integrity: sha512-EtKwoO6kxCL9WO5xipiHTZlSzBm7WLT627TqC/uVRd0HKmq8NXyebnNYxDoBi7wt8eTWrUrKXCOVaFq9x1kgag==}
    dev: true

  /has-bigints@1.1.0:
    resolution: {integrity: sha512-R3pbpkcIqv2Pm3dUwgjclDRVmWpTJW2DcMzcIhEXEx1oh/CEMObMm3KLmRJOdvhM7o4uQBnwr8pzRK2sJWIqfg==}
    engines: {node: '>= 0.4'}
    dev: true

  /has-flag@4.0.0:
    resolution: {integrity: sha512-EykJT/Q1KjTWctppgIAgfSO0tKVuZUjhgMr17kqTumMl6Afv3EISleU7qZUzoXDFTAHTDC4NOoG/ZxU3EvlMPQ==}
    engines: {node: '>=8'}
    dev: true

  /has-property-descriptors@1.0.2:
    resolution: {integrity: sha512-55JNKuIW+vq4Ke1BjOTjM2YctQIvCT7GFzHwmfZPGo5wnrgkid0YQtnAleFSqumZm4az3n2BS+erby5ipJdgrg==}
    dependencies:
      es-define-property: 1.0.1
    dev: true

  /has-symbols@1.1.0:
    resolution: {integrity: sha512-1cDNdwJ2Jaohmb3sg4OmKaMBwuC48sYni5HUw2DvsC8LjGTLK9h+eb1X6RyuOHe4hT0ULCW68iomhjUoKUqlPQ==}
    engines: {node: '>= 0.4'}
    dev: true

  /has-tostringtag@1.0.2:
    resolution: {integrity: sha512-NqADB8VjPFLM2V0VvHUewwwsw0ZWBaIdgo+ieHtK3hasLz4qeCRjYcqfB6AQrBggRKppKF8L52/VqdVsO47Dlw==}
    engines: {node: '>= 0.4'}
    dependencies:
      has-symbols: 1.1.0
    dev: true

  /hasown@2.0.2:
    resolution: {integrity: sha512-0hJU9SCPvmMzIBdZFqNPXWa6dqh7WdH0cII9y+CyS8rG3nL48Bclra9HmKhVVUHyPWNH5Y7xDwAB7bfgSjkUMQ==}
    engines: {node: '>= 0.4'}
    dependencies:
      function-bind: 1.1.2
    dev: true

  /html-encoding-sniffer@4.0.0:
    resolution: {integrity: sha512-Y22oTqIU4uuPgEemfz7NDJz6OeKf12Lsu+QC+s3BVpda64lTiMYCyGwg5ki4vFxkMwQdeZDl2adZoqUgdFuTgQ==}
    engines: {node: '>=18'}
    dependencies:
      whatwg-encoding: 3.1.1
    dev: true

  /html-escaper@2.0.2:
    resolution: {integrity: sha512-H2iMtd0I4Mt5eYiapRdIDjp+XzelXQ0tFE4JS7YFwFevXXMmOp9myNrUvCg0D6ws8iqkRPBfKHgbwig1SmlLfg==}
    dev: true

  /http-proxy-agent@7.0.2:
    resolution: {integrity: sha512-T1gkAiYYDWYx3V5Bmyu7HcfcvL7mUrTWiM6yOfa3PIphViJ/gFPbvidQ+veqSOHci/PxBcDabeUNCzpOODJZig==}
    engines: {node: '>= 14'}
    dependencies:
      agent-base: 7.1.4
      debug: 4.4.3
    transitivePeerDependencies:
      - supports-color
    dev: true

  /https-proxy-agent@7.0.6:
    resolution: {integrity: sha512-vK9P5/iUfdl95AI+JVyUuIcVtd4ofvtrOr3HNtM2yxC9bnMbEdp3x01OhQNnjb8IJYi38VlTE3mBXwcfvywuSw==}
    engines: {node: '>= 14'}
    dependencies:
      agent-base: 7.1.4
      debug: 4.4.3
    transitivePeerDependencies:
      - supports-color
    dev: true

  /human-signals@5.0.0:
    resolution: {integrity: sha512-AXcZb6vzzrFAUE61HnN4mpLqd/cSIwNQjtNWR0euPm6y0iqx3G4gOXaIDdtdDwZmhwe82LA6+zinmW4UBWVePQ==}
    engines: {node: '>=16.17.0'}
    dev: true

  /iconv-lite@0.6.3:
    resolution: {integrity: sha512-4fCk79wshMdzMp2rH06qWrJE4iolqLhCUH+OiuIgU++RB0+94NlDL81atO7GX55uUKueo0txHNtvEyI6D7WdMw==}
    engines: {node: '>=0.10.0'}
    dependencies:
      safer-buffer: 2.1.2
    dev: true

  /ignore@5.3.2:
    resolution: {integrity: sha512-hsBTNUqQTDwkWtcdYI2i06Y/nUBEsNEDJKjWdigLvegy8kDuJAS8uRlpkkcQpyEXL0Z/pjDy5HBmMjRCJ2gq+g==}
    engines: {node: '>= 4'}
    dev: true

  /import-fresh@3.3.1:
    resolution: {integrity: sha512-TR3KfrTZTYLPB6jUjfx6MF9WcWrHL9su5TObK4ZkYgBdWKPOFoSoQIdEuTuR82pmtxH2spWG9h6etwfr1pLBqQ==}
    engines: {node: '>=6'}
    dependencies:
      parent-module: 1.0.1
      resolve-from: 4.0.0
    dev: true

  /imurmurhash@0.1.4:
    resolution: {integrity: sha512-JmXMZ6wuvDmLiHEml9ykzqO6lwFbof0GG4IkcGaENdCRDDmMVnny7s5HsIgHCbaq0w2MyPhDqkhTUgS2LU2PHA==}
    engines: {node: '>=0.8.19'}
    dev: true

  /indent-string@4.0.0:
    resolution: {integrity: sha512-EdDDZu4A2OyIK7Lr/2zG+w5jmbuk1DVBnEwREQvBzspBJkCEbRa8GxU1lghYcaGJCnRWibjDXlq779X1/y5xwg==}
    engines: {node: '>=8'}
    dev: true

  /inflight@1.0.6:
    resolution: {integrity: sha512-k92I/b08q4wvFscXCLvqfsHCrjrF7yiXsQuIVvVE7N82W3+aqpzuUdBbfhWcy/FZR3/4IgflMgKLOsvPDrGCJA==}
    deprecated: This module is not supported, and leaks memory. Do not use it. Check out lru-cache if you want a good and tested way to coalesce async requests by a key value, which is much more comprehensive and powerful.
    dependencies:
      once: 1.4.0
      wrappy: 1.0.2
    dev: true

  /inherits@2.0.4:
    resolution: {integrity: sha512-k/vGaX4/Yla3WzyMCvTQOXYeIHvqOKtnqBduzTHpzpQZzAskKMhZ2K+EnBiSM9zGSoIFeMpXKxa4dYeZIQqewQ==}
    dev: true

  /internal-slot@1.1.0:
    resolution: {integrity: sha512-4gd7VpWNQNB4UKKCFFVcp1AVv+FMOgs9NKzjHKusc8jTMhd5eL1NqQqOpE0KzMds804/yHlglp3uxgluOqAPLw==}
    engines: {node: '>= 0.4'}
    dependencies:
      es-errors: 1.3.0
      hasown: 2.0.2
      side-channel: 1.1.0
    dev: true

  /is-arguments@1.2.0:
    resolution: {integrity: sha512-7bVbi0huj/wrIAOzb8U1aszg9kdi3KN/CyU19CTI7tAoZYEZoL9yCDXpbXN+uPsuWnP02cyug1gleqq+TU+YCA==}
    engines: {node: '>= 0.4'}
    dependencies:
      call-bound: 1.0.4
      has-tostringtag: 1.0.2
    dev: true

  /is-array-buffer@3.0.5:
    resolution: {integrity: sha512-DDfANUiiG2wC1qawP66qlTugJeL5HyzMpfr8lLK+jMQirGzNod0B12cFB/9q838Ru27sBwfw78/rdoU7RERz6A==}
    engines: {node: '>= 0.4'}
    dependencies:
      call-bind: 1.0.8
      call-bound: 1.0.4
      get-intrinsic: 1.3.0
    dev: true

  /is-bigint@1.1.0:
    resolution: {integrity: sha512-n4ZT37wG78iz03xPRKJrHTdZbe3IicyucEtdRsV5yglwc3GyUfbAfpSeD0FJ41NbUNSt5wbhqfp1fS+BgnvDFQ==}
    engines: {node: '>= 0.4'}
    dependencies:
      has-bigints: 1.1.0
    dev: true

  /is-boolean-object@1.2.2:
    resolution: {integrity: sha512-wa56o2/ElJMYqjCjGkXri7it5FbebW5usLw/nPmCMs5DeZ7eziSYZhSmPRn0txqeW4LnAmQQU7FgqLpsEFKM4A==}
    engines: {node: '>= 0.4'}
    dependencies:
      call-bound: 1.0.4
      has-tostringtag: 1.0.2
    dev: true

  /is-callable@1.2.7:
    resolution: {integrity: sha512-1BC0BVFhS/p0qtw6enp8e+8OD0UrK0oFLztSjNzhcKA3WDuJxxAPXzPuPtKkjEY9UUoEWlX/8fgKeu2S8i9JTA==}
    engines: {node: '>= 0.4'}
    dev: true

  /is-date-object@1.1.0:
    resolution: {integrity: sha512-PwwhEakHVKTdRNVOw+/Gyh0+MzlCl4R6qKvkhuvLtPMggI1WAHt9sOwZxQLSGpUaDnrdyDsomoRgNnCfKNSXXg==}
    engines: {node: '>= 0.4'}
    dependencies:
      call-bound: 1.0.4
      has-tostringtag: 1.0.2
    dev: true

  /is-extglob@2.1.1:
    resolution: {integrity: sha512-SbKbANkN603Vi4jEZv49LeVJMn4yGwsbzZworEoyEiutsN3nJYdbO36zfhGJ6QEDpOZIFkDtnq5JRxmvl3jsoQ==}
    engines: {node: '>=0.10.0'}
    dev: true

  /is-glob@4.0.3:
    resolution: {integrity: sha512-xelSayHH36ZgE7ZWhli7pW34hNbNl8Ojv5KVmkJD4hBdD3th8Tfk9vYasLM+mXWOZhFkgZfxhLSnrwRr4elSSg==}
    engines: {node: '>=0.10.0'}
    dependencies:
      is-extglob: 2.1.1
    dev: true

  /is-map@2.0.3:
    resolution: {integrity: sha512-1Qed0/Hr2m+YqxnM09CjA2d/i6YZNfF6R2oRAOj36eUdS6qIV/huPJNSEpKbupewFs+ZsJlxsjjPbc0/afW6Lw==}
    engines: {node: '>= 0.4'}
    dev: true

  /is-number-object@1.1.1:
    resolution: {integrity: sha512-lZhclumE1G6VYD8VHe35wFaIif+CTy5SJIi5+3y4psDgWu4wPDoBhF8NxUOinEc7pHgiTsT6MaBb92rKhhD+Xw==}
    engines: {node: '>= 0.4'}
    dependencies:
      call-bound: 1.0.4
      has-tostringtag: 1.0.2
    dev: true

  /is-number@7.0.0:
    resolution: {integrity: sha512-41Cifkg6e8TylSpdtTpeLVMqvSBEVzTttHvERD741+pnZ8ANv0004MRL43QKPDlK9cGvNp6NZWZUBlbGXYxxng==}
    engines: {node: '>=0.12.0'}
    dev: true

  /is-path-inside@3.0.3:
    resolution: {integrity: sha512-Fd4gABb+ycGAmKou8eMftCupSir5lRxqf4aD/vd0cD2qc4HL07OjCeuHMr8Ro4CoMaeCKDB0/ECBOVWjTwUvPQ==}
    engines: {node: '>=8'}
    dev: true

  /is-potential-custom-element-name@1.0.1:
    resolution: {integrity: sha512-bCYeRA2rVibKZd+s2625gGnGF/t7DSqDs4dP7CrLA1m7jKWz6pps0LpYLJN8Q64HtmPKJ1hrN3nzPNKFEKOUiQ==}
    dev: true

  /is-regex@1.2.1:
    resolution: {integrity: sha512-MjYsKHO5O7mCsmRGxWcLWheFqN9DJ/2TmngvjKXihe6efViPqc274+Fx/4fYj/r03+ESvBdTXK0V6tA3rgez1g==}
    engines: {node: '>= 0.4'}
    dependencies:
      call-bound: 1.0.4
      gopd: 1.2.0
      has-tostringtag: 1.0.2
      hasown: 2.0.2
    dev: true

  /is-set@2.0.3:
    resolution: {integrity: sha512-iPAjerrse27/ygGLxw+EBR9agv9Y6uLeYVJMu+QNCoouJ1/1ri0mGrcWpfCqFZuzzx3WjtwxG098X+n4OuRkPg==}
    engines: {node: '>= 0.4'}
    dev: true

  /is-shared-array-buffer@1.0.4:
    resolution: {integrity: sha512-ISWac8drv4ZGfwKl5slpHG9OwPNty4jOWPRIhBpxOoD+hqITiwuipOQ2bNthAzwA3B4fIjO4Nln74N0S9byq8A==}
    engines: {node: '>= 0.4'}
    dependencies:
      call-bound: 1.0.4
    dev: true

  /is-stream@3.0.0:
    resolution: {integrity: sha512-LnQR4bZ9IADDRSkvpqMGvt/tEJWclzklNgSw48V5EAaAeDd6qGvN8ei6k5p0tvxSR171VmGyHuTiAOfxAbr8kA==}
    engines: {node: ^12.20.0 || ^14.13.1 || >=16.0.0}
    dev: true

  /is-string@1.1.1:
    resolution: {integrity: sha512-BtEeSsoaQjlSPBemMQIrY1MY0uM6vnS1g5fmufYOtnxLGUZM2178PKbhsk7Ffv58IX+ZtcvoGwccYsh0PglkAA==}
    engines: {node: '>= 0.4'}
    dependencies:
      call-bound: 1.0.4
      has-tostringtag: 1.0.2
    dev: true

  /is-symbol@1.1.1:
    resolution: {integrity: sha512-9gGx6GTtCQM73BgmHQXfDmLtfjjTUDSyoxTCbp5WtoixAhfgsDirWIcVQ/IHpvI5Vgd5i/J5F7B9cN/WlVbC/w==}
    engines: {node: '>= 0.4'}
    dependencies:
      call-bound: 1.0.4
      has-symbols: 1.1.0
      safe-regex-test: 1.1.0
    dev: true

  /is-weakmap@2.0.2:
    resolution: {integrity: sha512-K5pXYOm9wqY1RgjpL3YTkF39tni1XajUIkawTLUo9EZEVUFga5gSQJF8nNS7ZwJQ02y+1YCNYcMh+HIf1ZqE+w==}
    engines: {node: '>= 0.4'}
    dev: true

  /is-weakset@2.0.4:
    resolution: {integrity: sha512-mfcwb6IzQyOKTs84CQMrOwW4gQcaTOAWJ0zzJCl2WSPDrWk/OzDaImWFH3djXhb24g4eudZfLRozAvPGw4d9hQ==}
    engines: {node: '>= 0.4'}
    dependencies:
      call-bound: 1.0.4
      get-intrinsic: 1.3.0
    dev: true

  /isarray@2.0.5:
    resolution: {integrity: sha512-xHjhDr3cNBK0BzdUJSPXZntQUx/mwMS5Rw4A7lPJ90XGAO6ISP/ePDNuo0vhqOZU+UD5JoodwCAAoZQd3FeAKw==}
    dev: true

  /isexe@2.0.0:
    resolution: {integrity: sha512-RHxMLp9lnKHGHRng9QFhRCMbYAcVpn69smSGcq3f36xjgVVWThj4qqLbTLlq7Ssj8B+fIQ1EuCEGI2lKsyQeIw==}
    dev: true

  /istanbul-lib-coverage@3.2.2:
    resolution: {integrity: sha512-O8dpsF+r0WV/8MNRKfnmrtCWhuKjxrq2w+jpzBL5UZKTi2LeVWnWOmWRxFlesJONmc+wLAGvKQZEOanko0LFTg==}
    engines: {node: '>=8'}
    dev: true

  /istanbul-lib-report@3.0.1:
    resolution: {integrity: sha512-GCfE1mtsHGOELCU8e/Z7YWzpmybrx/+dSTfLrvY8qRmaY6zXTKWn6WQIjaAFw069icm6GVMNkgu0NzI4iPZUNw==}
    engines: {node: '>=10'}
    dependencies:
      istanbul-lib-coverage: 3.2.2
      make-dir: 4.0.0
      supports-color: 7.2.0
    dev: true

  /istanbul-lib-source-maps@5.0.6:
    resolution: {integrity: sha512-yg2d+Em4KizZC5niWhQaIomgf5WlL4vOOjZ5xGCmF8SnPE/mDWWXgvRExdcpCgh9lLRRa1/fSYp2ymmbJ1pI+A==}
    engines: {node: '>=10'}
    dependencies:
      '@jridgewell/trace-mapping': 0.3.31
      debug: 4.4.3
      istanbul-lib-coverage: 3.2.2
    transitivePeerDependencies:
      - supports-color
    dev: true

  /istanbul-reports@3.2.0:
    resolution: {integrity: sha512-HGYWWS/ehqTV3xN10i23tkPkpH46MLCIMFNCaaKNavAXTF1RkqxawEPtnjnGZ6XKSInBKkiOA5BKS+aZiY3AvA==}
    engines: {node: '>=8'}
    dependencies:
      html-escaper: 2.0.2
      istanbul-lib-report: 3.0.1
    dev: true

  /js-tokens@4.0.0:
    resolution: {integrity: sha512-RdJUflcE3cUzKiMqQgsCu06FPu9UdIJO0beYbPhHN4k6apgJtifcoCtT9bcxOpYBtpD2kCM6Sbzg4CausW/PKQ==}

  /js-tokens@9.0.1:
    resolution: {integrity: sha512-mxa9E9ITFOt0ban3j6L5MpjwegGz6lBQmM1IJkWeBZGcMxto50+eWdjC/52xDbS2vy0k7vIMK0Fe2wfL9OQSpQ==}
    dev: true

  /js-yaml@4.1.0:
    resolution: {integrity: sha512-wpxZs9NoxZaJESJGIZTyDEaYpl0FKSA+FB9aJiyemKhMwkxQg63h4T1KJgUGHpTqPDNRcmmYLugrRjJlBtWvRA==}
    hasBin: true
    dependencies:
      argparse: 2.0.1
    dev: true

  /jsdom@23.2.0:
    resolution: {integrity: sha512-L88oL7D/8ufIES+Zjz7v0aes+oBMh2Xnh3ygWvL0OaICOomKEPKuPnIfBJekiXr+BHbbMjrWn/xqrDQuxFTeyA==}
    engines: {node: '>=18'}
    peerDependencies:
      canvas: ^2.11.2
    peerDependenciesMeta:
      canvas:
        optional: true
    dependencies:
      '@asamuzakjp/dom-selector': 2.0.2
      cssstyle: 4.6.0
      data-urls: 5.0.0
      decimal.js: 10.6.0
      form-data: 4.0.4
      html-encoding-sniffer: 4.0.0
      http-proxy-agent: 7.0.2
      https-proxy-agent: 7.0.6
      is-potential-custom-element-name: 1.0.1
      parse5: 7.3.0
      rrweb-cssom: 0.6.0
      saxes: 6.0.0
      symbol-tree: 3.2.4
      tough-cookie: 4.1.4
      w3c-xmlserializer: 5.0.0
      webidl-conversions: 7.0.0
      whatwg-encoding: 3.1.1
      whatwg-mimetype: 4.0.0
      whatwg-url: 14.2.0
      ws: 8.18.3
      xml-name-validator: 5.0.0
    transitivePeerDependencies:
      - bufferutil
      - supports-color
      - utf-8-validate
    dev: true

  /jsesc@3.1.0:
    resolution: {integrity: sha512-/sM3dO2FOzXjKQhJuo0Q173wf2KOo8t4I8vHy6lF9poUp7bKT0/NHE8fPX23PwfhnykfqnC2xRxOnVw5XuGIaA==}
    engines: {node: '>=6'}
    hasBin: true
    dev: true

  /json-buffer@3.0.1:
    resolution: {integrity: sha512-4bV5BfR2mqfQTJm+V5tPPdf+ZpuhiIvTuAB5g8kcrXOZpTT/QwwVRWBywX1ozr6lEuPdbHxwaJlm9G6mI2sfSQ==}
    dev: true

  /json-schema-traverse@0.4.1:
    resolution: {integrity: sha512-xbbCH5dCYU5T8LcEhhuh7HJ88HXuW3qsI3Y0zOZFKfZEHcpWiHU/Jxzk629Brsab/mMiHQti9wMP+845RPe3Vg==}
    dev: true

  /json-stable-stringify-without-jsonify@1.0.1:
    resolution: {integrity: sha512-Bdboy+l7tA3OGW6FjyFHWkP5LuByj1Tk33Ljyq0axyzdk9//JSi2u3fP1QSmd1KNwq6VOKYGlAu87CisVir6Pw==}
    dev: true

  /json5@2.2.3:
    resolution: {integrity: sha512-XmOWe7eyHYH14cLdVPoyg+GOH3rYX++KpzrylJwSW98t3Nk+U8XOl8FWKOgwtzdb8lXGf6zYwDUzeHMWfxasyg==}
    engines: {node: '>=6'}
    hasBin: true
    dev: true

  /keyv@4.5.4:
    resolution: {integrity: sha512-oxVHkHR/EJf2CNXnWxRLW6mg7JyCCUcG0DtEGmL2ctUo1PNTin1PUil+r/+4r5MpVgC/fn1kjsx7mjSujKqIpw==}
    dependencies:
      json-buffer: 3.0.1
    dev: true

  /levn@0.4.1:
    resolution: {integrity: sha512-+bT2uH4E5LGE7h/n3evcS/sQlJXCpIp6ym8OWJ5eV6+67Dsql/LaaT7qJBAt2rzfoa/5QBGBhxDix1dMt2kQKQ==}
    engines: {node: '>= 0.8.0'}
    dependencies:
      prelude-ls: 1.2.1
      type-check: 0.4.0
    dev: true

  /local-pkg@0.5.1:
    resolution: {integrity: sha512-9rrA30MRRP3gBD3HTGnC6cDFpaE1kVDWxWgqWJUN0RvDNAo+Nz/9GxB+nHOH0ifbVFy0hSA1V6vFDvnx54lTEQ==}
    engines: {node: '>=14'}
    dependencies:
      mlly: 1.8.0
      pkg-types: 1.3.1
    dev: true

  /locate-path@6.0.0:
    resolution: {integrity: sha512-iPZK6eYjbxRu3uB4/WZ3EsEIMJFMqAoopl3R+zuq0UjcAm/MO6KCweDgPfP3elTztoKP3KtnVHxTn2NHBSDVUw==}
    engines: {node: '>=10'}
    dependencies:
      p-locate: 5.0.0
    dev: true

  /lodash.merge@4.6.2:
    resolution: {integrity: sha512-0KpjqXRVvrYyCsX1swR/XTK0va6VQkQM6MNo7PqW77ByjAhoARA8EfrP1N4+KlKj8YS0ZUCtRT/YUuhyYDujIQ==}
    dev: true

  /loose-envify@1.4.0:
    resolution: {integrity: sha512-lyuxPGr/Wfhrlem2CL/UcnUc1zcqKAImBDzukY7Y5F/yQiNdko6+fRLevlw1HgMySw7f611UIY408EtxRSoK3Q==}
    hasBin: true
    dependencies:
      js-tokens: 4.0.0

  /loupe@2.3.7:
    resolution: {integrity: sha512-zSMINGVYkdpYSOBmLi0D1Uo7JU9nVdQKrHxC8eYlV+9YKK9WePqAlL7lSlorG/U2Fw1w0hTBmaa/jrQ3UbPHtA==}
    dependencies:
      get-func-name: 2.0.2
    dev: true

  /lru-cache@10.4.3:
    resolution: {integrity: sha512-JNAzZcXrCt42VGLuYz0zfAzDfAvJWW6AfYlDBQyDV5DClI2m5sAmK+OIO7s59XfsRsWHp02jAJrRadPRGTt6SQ==}
    dev: true

  /lru-cache@5.1.1:
    resolution: {integrity: sha512-KpNARQA3Iwv+jTA0utUVVbrh+Jlrr1Fv0e56GGzAFOXN7dk/FviaDW8LHmK52DlcH4WP2n6gI8vN1aesBFgo9w==}
    dependencies:
      yallist: 3.1.1
    dev: true

  /lz-string@1.5.0:
    resolution: {integrity: sha512-h5bgJWpxJNswbU7qCrV0tIKQCaS3blPDrqKWx+QxzuzL1zGUzij9XCWLrSLsJPu5t+eWA/ycetzYAO5IOMcWAQ==}
    hasBin: true
    dev: true

  /magic-string@0.30.19:
    resolution: {integrity: sha512-2N21sPY9Ws53PZvsEpVtNuSW+ScYbQdp4b9qUaL+9QkHUrGFKo56Lg9Emg5s9V/qrtNBmiR01sYhUOwu3H+VOw==}
    dependencies:
      '@jridgewell/sourcemap-codec': 1.5.5
    dev: true

  /magicast@0.3.5:
    resolution: {integrity: sha512-L0WhttDl+2BOsybvEOLK7fW3UA0OQ0IQ2d6Zl2x/a6vVRs3bAY0ECOSHHeL5jD+SbOpOCUEi0y1DgHEn9Qn1AQ==}
    dependencies:
      '@babel/parser': 7.28.4
      '@babel/types': 7.28.4
      source-map-js: 1.2.1
    dev: true

  /make-dir@4.0.0:
    resolution: {integrity: sha512-hXdUTZYIVOt1Ex//jAQi+wTZZpUpwBj/0QsOzqegb3rGMMeJiSEu5xLHnYfBrRV4RH2+OCSOO95Is/7x1WJ4bw==}
    engines: {node: '>=10'}
    dependencies:
      semver: 7.7.2
    dev: true

  /math-intrinsics@1.1.0:
    resolution: {integrity: sha512-/IXtbwEk5HTPyEwyKX6hGkYXxM9nbj64B+ilVJnC/R6B0pH5G4V3b0pVbL7DBj4tkhBAppbQUlf6F6Xl9LHu1g==}
    engines: {node: '>= 0.4'}
    dev: true

  /mdn-data@2.0.30:
    resolution: {integrity: sha512-GaqWWShW4kv/G9IEucWScBx9G1/vsFZZJUO+tD26M8J8z3Kw5RDQjaoZe03YAClgeS/SWPOcb4nkFBTEi5DUEA==}
    dev: true

  /merge-stream@2.0.0:
    resolution: {integrity: sha512-abv/qOcuPfk3URPfDzmZU1LKmuw8kT+0nIHvKrKgFrwifol/doWcdA4ZqsWQ8ENrFKkd67Mfpo/LovbIUsbt3w==}
    dev: true

  /merge2@1.4.1:
    resolution: {integrity: sha512-8q7VEgMJW4J8tcfVPy8g09NcQwZdbwFEqhe/WZkoIzjn/3TGDwtOCYtXGxA3O8tPzpczCCDgv+P2P5y00ZJOOg==}
    engines: {node: '>= 8'}
    dev: true

  /micromatch@4.0.8:
    resolution: {integrity: sha512-PXwfBhYu0hBCPw8Dn0E+WDYb7af3dSLVWKi3HGv84IdF4TyFoC0ysxFd0Goxw7nSv4T/PzEJQxsYsEiFCKo2BA==}
    engines: {node: '>=8.6'}
    dependencies:
      braces: 3.0.3
      picomatch: 2.3.1
    dev: true

  /mime-db@1.52.0:
    resolution: {integrity: sha512-sPU4uV7dYlvtWJxwwxHD0PuihVNiE7TyAbQ5SWxDCB9mUYvOgroQOwYQQOKPJ8CIbE+1ETVlOoK1UC2nU3gYvg==}
    engines: {node: '>= 0.6'}
    dev: true

  /mime-types@2.1.35:
    resolution: {integrity: sha512-ZDY+bPm5zTTF+YpCrAU9nK0UgICYPT0QtT1NZWFv4s++TNkcgVaT0g6+4R2uI4MjQjzysHB1zxuWL50hzaeXiw==}
    engines: {node: '>= 0.6'}
    dependencies:
      mime-db: 1.52.0
    dev: true

  /mimic-fn@4.0.0:
    resolution: {integrity: sha512-vqiC06CuhBTUdZH+RYl8sFrL096vA45Ok5ISO6sE/Mr1jRbGH4Csnhi8f3wKVl7x8mO4Au7Ir9D3Oyv1VYMFJw==}
    engines: {node: '>=12'}
    dev: true

  /min-indent@1.0.1:
    resolution: {integrity: sha512-I9jwMn07Sy/IwOj3zVkVik2JTvgpaykDZEigL6Rx6N9LbMywwUSMtxET+7lVoDLLd3O3IXwJwvuuns8UB/HeAg==}
    engines: {node: '>=4'}
    dev: true

  /minimatch@3.1.2:
    resolution: {integrity: sha512-J7p63hRiAjw1NDEww1W7i37+ByIrOWO5XQQAzZ3VOcL0PNybwpfmV/N05zFAzwQ9USyEcX6t3UO+K5aqBQOIHw==}
    dependencies:
      brace-expansion: 1.1.12
    dev: true

<<<<<<< HEAD
=======
  /minimatch@9.0.3:
    resolution: {integrity: sha512-RHiac9mvaRw0x3AYRgDC1CxAP7HTcNrrECeA8YYJeWnpo+2Q5CegtZjaotWTWxDG3UeGA1coE05iH1mPjT/2mg==}
    engines: {node: '>=16 || 14 >=14.17'}
    dependencies:
      brace-expansion: 2.0.2
    dev: true

>>>>>>> fabaf1b5
  /mlly@1.8.0:
    resolution: {integrity: sha512-l8D9ODSRWLe2KHJSifWGwBqpTZXIXTeo8mlKjY+E2HAakaTeNpqAyBZ8GSqLzHgw4XmHmC8whvpjJNMbFZN7/g==}
    dependencies:
      acorn: 8.15.0
      pathe: 2.0.3
      pkg-types: 1.3.1
      ufo: 1.6.1
    dev: true

  /ms@2.1.3:
    resolution: {integrity: sha512-6FlzubTLZG3J2a/NVCAleEhjzq5oxgHyaCU9yYXvcLsvoVaHJq/s5xXI6/XXP6tz7R9xAOtHnSO/tXtF3WRTlA==}
    dev: true

  /nanoid@3.3.11:
    resolution: {integrity: sha512-N8SpfPUnUp1bK+PMYW8qSWdl9U+wwNWI4QKxOYDy9JAro3WMX7p2OeVRF9v+347pnakNevPmiHhNmZ2HbFA76w==}
    engines: {node: ^10 || ^12 || ^13.7 || ^14 || >=15.0.1}
    hasBin: true
    dev: true

  /natural-compare-lite@1.4.0:
    resolution: {integrity: sha512-Tj+HTDSJJKaZnfiuw+iaF9skdPpTo2GtEly5JHnWV/hfv2Qj/9RKsGISQtLh2ox3l5EAGw487hnBee0sIJ6v2g==}
    dev: true

  /natural-compare@1.4.0:
    resolution: {integrity: sha512-OWND8ei3VtNC9h7V60qff3SVobHr996CTwgxubgyQYEpg290h9J0buyECNNJexkFm5sOajh5G116RYA1c8ZMSw==}
    dev: true

  /node-releases@2.0.21:
    resolution: {integrity: sha512-5b0pgg78U3hwXkCM8Z9b2FJdPZlr9Psr9V2gQPESdGHqbntyFJKFW4r5TeWGFzafGY3hzs1JC62VEQMbl1JFkw==}
    dev: true

  /npm-run-path@5.3.0:
    resolution: {integrity: sha512-ppwTtiJZq0O/ai0z7yfudtBpWIoxM8yE6nHi1X47eFR2EWORqfbu6CnPlNsjeN683eT0qG6H/Pyf9fCcvjnnnQ==}
    engines: {node: ^12.20.0 || ^14.13.1 || >=16.0.0}
    dependencies:
      path-key: 4.0.0
    dev: true

  /object-inspect@1.13.4:
    resolution: {integrity: sha512-W67iLl4J2EXEGTbfeHCffrjDfitvLANg0UlX3wFUUSTx92KXRFegMHUVgSqE+wvhAbi4WqjGg9czysTV2Epbew==}
    engines: {node: '>= 0.4'}
    dev: true

  /object-is@1.1.6:
    resolution: {integrity: sha512-F8cZ+KfGlSGi09lJT7/Nd6KJZ9ygtvYC0/UYYLI9nmQKLMnydpB9yvbv9K1uSkEu7FU9vYPmVwLg328tX+ot3Q==}
    engines: {node: '>= 0.4'}
    dependencies:
      call-bind: 1.0.8
      define-properties: 1.2.1
    dev: true

  /object-keys@1.1.1:
    resolution: {integrity: sha512-NuAESUOUMrlIXOfHKzD6bpPu3tYt3xvjNdRIQ+FeT0lNb4K8WR70CaDxhuNguS2XG+GjkyMwOzsN5ZktImfhLA==}
    engines: {node: '>= 0.4'}
    dev: true

  /object.assign@4.1.7:
    resolution: {integrity: sha512-nK28WOo+QIjBkDduTINE4JkF/UJJKyf2EJxvJKfblDpyg0Q+pkOHNTL0Qwy6NP6FhE/EnzV73BxxqcJaXY9anw==}
    engines: {node: '>= 0.4'}
    dependencies:
      call-bind: 1.0.8
      call-bound: 1.0.4
      define-properties: 1.2.1
      es-object-atoms: 1.1.1
      has-symbols: 1.1.0
      object-keys: 1.1.1
    dev: true

  /once@1.4.0:
    resolution: {integrity: sha512-lNaJgI+2Q5URQBkccEKHTQOPaXdUxnZZElQTZY0MFUAuaEqe1E+Nyvgdz/aIyNi6Z9MzO5dv1H8n58/GELp3+w==}
    dependencies:
      wrappy: 1.0.2
    dev: true

  /onetime@6.0.0:
    resolution: {integrity: sha512-1FlR+gjXK7X+AsAHso35MnyN5KqGwJRi/31ft6x0M194ht7S+rWAvd7PHss9xSKMzE0asv1pyIHaJYq+BbacAQ==}
    engines: {node: '>=12'}
    dependencies:
      mimic-fn: 4.0.0
    dev: true

  /optionator@0.9.4:
    resolution: {integrity: sha512-6IpQ7mKUxRcZNLIObR0hz7lxsapSSIYNZJwXPGeF0mTVqGKFIXj1DQcMoT22S3ROcLyY/rz0PWaWZ9ayWmad9g==}
    engines: {node: '>= 0.8.0'}
    dependencies:
      deep-is: 0.1.4
      fast-levenshtein: 2.0.6
      levn: 0.4.1
      prelude-ls: 1.2.1
      type-check: 0.4.0
      word-wrap: 1.2.5
    dev: true

  /p-limit@3.1.0:
    resolution: {integrity: sha512-TYOanM3wGwNGsZN2cVTYPArw454xnXj5qmWF1bEoAc4+cU/ol7GVh7odevjp1FNHduHc3KZMcFduxU5Xc6uJRQ==}
    engines: {node: '>=10'}
    dependencies:
      yocto-queue: 0.1.0
    dev: true

  /p-limit@5.0.0:
    resolution: {integrity: sha512-/Eaoq+QyLSiXQ4lyYV23f14mZRQcXnxfHrN0vCai+ak9G0pp9iEQukIIZq5NccEvwRB8PUnZT0KsOoDCINS1qQ==}
    engines: {node: '>=18'}
    dependencies:
      yocto-queue: 1.2.1
    dev: true

  /p-locate@5.0.0:
    resolution: {integrity: sha512-LaNjtRWUBY++zB5nE/NwcaoMylSPk+S+ZHNB1TzdbMJMny6dynpAGt7X/tl/QYq3TIeE6nxHppbo2LGymrG5Pw==}
    engines: {node: '>=10'}
    dependencies:
      p-limit: 3.1.0
    dev: true

  /parent-module@1.0.1:
    resolution: {integrity: sha512-GQ2EWRpQV8/o+Aw8YqtfZZPfNRWZYkbidE9k5rpl/hC3vtHHBfGm2Ifi6qWV+coDGkrUKZAxE3Lot5kcsRlh+g==}
    engines: {node: '>=6'}
    dependencies:
      callsites: 3.1.0
    dev: true

  /parse5@7.3.0:
    resolution: {integrity: sha512-IInvU7fabl34qmi9gY8XOVxhYyMyuH2xUNpb2q8/Y+7552KlejkRvqvD19nMoUW/uQGGbqNpA6Tufu5FL5BZgw==}
    dependencies:
      entities: 6.0.1
    dev: true

  /path-exists@4.0.0:
    resolution: {integrity: sha512-ak9Qy5Q7jYb2Wwcey5Fpvg2KoAc/ZIhLSLOSBmRmygPsGwkVVt0fZa0qrtMz+m6tJTAHfZQ8FnmB4MG4LWy7/w==}
<<<<<<< HEAD
    engines: {node: '>=8'}
    dev: true

  /path-is-absolute@1.0.1:
    resolution: {integrity: sha512-AVbw3UJ2e9bq64vSaS9Am0fje1Pa8pbGqTTsmXfaIiMpnr5DlDhfJOuLj9Sf95ZPVDAUerDfEk88MPmPe7UCQg==}
    engines: {node: '>=0.10.0'}
    dev: true

  /path-key@3.1.1:
    resolution: {integrity: sha512-ojmeN0qd+y0jszEtoY48r0Peq5dwMEkIlCOu6Q5f41lfkswXuKtYrhgoTpLnyIcHm24Uhqx+5Tqm2InSwLhE6Q==}
    engines: {node: '>=8'}
    dev: true

  /path-key@4.0.0:
    resolution: {integrity: sha512-haREypq7xkM7ErfgIyA0z+Bj4AGKlMSdlQE2jvJo6huWD1EdkKYV+G/T4nq0YEF2vgTT8kqMFKo1uHn950r4SQ==}
    engines: {node: '>=12'}
    dev: true

  /path-type@4.0.0:
    resolution: {integrity: sha512-gDKb8aZMDeD/tZWs9P6+q0J9Mwkdl6xMV8TjnGP3qJVJ06bdMgkbBlLU8IdfOsIsFz2BW1rNVT3XuNEl8zPAvw==}
    engines: {node: '>=8'}
    dev: true

  /pathe@1.1.2:
    resolution: {integrity: sha512-whLdWMYL2TwI08hn8/ZqAbrVemu0LNaNNJZX73O6qaIdCTfXutsLhMkjdENX0qhsQ9uIimo4/aQOmXkoon2nDQ==}
    dev: true

  /pathe@2.0.3:
    resolution: {integrity: sha512-WUjGcAqP1gQacoQe+OBJsFA7Ld4DyXuUIjZ5cc75cLHvJ7dtNsTugphxIADwspS+AraAUePCKrSVtPLFj/F88w==}
    dev: true

=======
    engines: {node: '>=8'}
    dev: true

  /path-is-absolute@1.0.1:
    resolution: {integrity: sha512-AVbw3UJ2e9bq64vSaS9Am0fje1Pa8pbGqTTsmXfaIiMpnr5DlDhfJOuLj9Sf95ZPVDAUerDfEk88MPmPe7UCQg==}
    engines: {node: '>=0.10.0'}
    dev: true

  /path-key@3.1.1:
    resolution: {integrity: sha512-ojmeN0qd+y0jszEtoY48r0Peq5dwMEkIlCOu6Q5f41lfkswXuKtYrhgoTpLnyIcHm24Uhqx+5Tqm2InSwLhE6Q==}
    engines: {node: '>=8'}
    dev: true

  /path-key@4.0.0:
    resolution: {integrity: sha512-haREypq7xkM7ErfgIyA0z+Bj4AGKlMSdlQE2jvJo6huWD1EdkKYV+G/T4nq0YEF2vgTT8kqMFKo1uHn950r4SQ==}
    engines: {node: '>=12'}
    dev: true

  /path-type@4.0.0:
    resolution: {integrity: sha512-gDKb8aZMDeD/tZWs9P6+q0J9Mwkdl6xMV8TjnGP3qJVJ06bdMgkbBlLU8IdfOsIsFz2BW1rNVT3XuNEl8zPAvw==}
    engines: {node: '>=8'}
    dev: true

  /pathe@1.1.2:
    resolution: {integrity: sha512-whLdWMYL2TwI08hn8/ZqAbrVemu0LNaNNJZX73O6qaIdCTfXutsLhMkjdENX0qhsQ9uIimo4/aQOmXkoon2nDQ==}
    dev: true

  /pathe@2.0.3:
    resolution: {integrity: sha512-WUjGcAqP1gQacoQe+OBJsFA7Ld4DyXuUIjZ5cc75cLHvJ7dtNsTugphxIADwspS+AraAUePCKrSVtPLFj/F88w==}
    dev: true

>>>>>>> fabaf1b5
  /pathval@1.1.1:
    resolution: {integrity: sha512-Dp6zGqpTdETdR63lehJYPeIOqpiNBNtc7BpWSLrOje7UaIsE5aY92r/AunQA7rsXvet3lrJ3JnZX29UPTKXyKQ==}
    dev: true

  /picocolors@1.1.1:
    resolution: {integrity: sha512-xceH2snhtb5M9liqDsmEw56le376mTZkEX/jEb/RxNFyegNul7eNslCXP9FDj/Lcu0X8KEyMceP2ntpaHrDEVA==}
    dev: true

  /picomatch@2.3.1:
    resolution: {integrity: sha512-JU3teHTNjmE2VCGFzuY8EXzCDVwEqB2a8fsIvwaStHhAWJEeVd1o1QD80CU6+ZdEXXSLbSsuLwJjkCBWqRQUVA==}
    engines: {node: '>=8.6'}
    dev: true

  /pkg-types@1.3.1:
    resolution: {integrity: sha512-/Jm5M4RvtBFVkKWRu2BLUTNP8/M2a+UwuAX+ae4770q1qVGtfjG+WTCupoZixokjmHiry8uI+dlY8KXYV5HVVQ==}
    dependencies:
      confbox: 0.1.8
      mlly: 1.8.0
      pathe: 2.0.3
    dev: true

  /possible-typed-array-names@1.1.0:
    resolution: {integrity: sha512-/+5VFTchJDoVj3bhoqi6UeymcD00DAwb1nJwamzPvHEszJ4FpF6SNNbUbOS8yI56qHzdV8eK0qEfOSiodkTdxg==}
    engines: {node: '>= 0.4'}
    dev: true

  /postcss@8.5.6:
    resolution: {integrity: sha512-3Ybi1tAuwAP9s0r1UQ2J4n5Y0G05bJkpUIO0/bI9MhwmD70S5aTWbXGBwxHrelT+XM1k6dM0pk+SwNkpTRN7Pg==}
    engines: {node: ^10 || ^12 || >=14}
    dependencies:
      nanoid: 3.3.11
      picocolors: 1.1.1
      source-map-js: 1.2.1
    dev: true

  /prelude-ls@1.2.1:
    resolution: {integrity: sha512-vkcDPrRZo1QZLbn5RLGPpg/WmIQ65qoWWhcGKf/b5eplkkarX0m9z8ppCat4mlOqUsWpyNuYgO3VRyrYHSzX5g==}
    engines: {node: '>= 0.8.0'}
    dev: true

  /prettier@3.6.2:
    resolution: {integrity: sha512-I7AIg5boAr5R0FFtJ6rCfD+LFsWHp81dolrFD8S79U9tb8Az2nGrJncnMSnys+bpQJfRUzqs9hnA81OAA3hCuQ==}
    engines: {node: '>=14'}
    hasBin: true
    dev: true

  /pretty-format@27.5.1:
    resolution: {integrity: sha512-Qb1gy5OrP5+zDf2Bvnzdl3jsTf1qXVMazbvCoKhtKqVs4/YK4ozX4gKQJJVyNe+cajNPn0KoC0MC3FUmaHWEmQ==}
    engines: {node: ^10.13.0 || ^12.13.0 || ^14.15.0 || >=15.0.0}
    dependencies:
      ansi-regex: 5.0.1
      ansi-styles: 5.2.0
      react-is: 17.0.2
    dev: true

  /pretty-format@29.7.0:
    resolution: {integrity: sha512-Pdlw/oPxN+aXdmM9R00JVC9WVFoCLTKJvDVLgmJ+qAffBMxsV85l/Lu7sNx4zSzPyoL2euImuEwHhOXdEgNFZQ==}
    engines: {node: ^14.15.0 || ^16.10.0 || >=18.0.0}
    dependencies:
      '@jest/schemas': 29.6.3
      ansi-styles: 5.2.0
      react-is: 18.3.1
    dev: true

  /psl@1.15.0:
    resolution: {integrity: sha512-JZd3gMVBAVQkSs6HdNZo9Sdo0LNcQeMNP3CozBJb3JYC/QUYZTnKxP+f8oWRX4rHP5EurWxqAHTSwUCjlNKa1w==}
    dependencies:
      punycode: 2.3.1
    dev: true

  /punycode@2.3.1:
    resolution: {integrity: sha512-vYt7UD1U9Wg6138shLtLOvdAu+8DsC/ilFtEVHcH+wydcSpNE20AfSOduf6MkRFahL5FY7X1oU7nKVZFtfq8Fg==}
    engines: {node: '>=6'}
    dev: true

  /querystringify@2.2.0:
    resolution: {integrity: sha512-FIqgj2EUvTa7R50u0rGsyTftzjYmv/a3hO345bZNrqabNqjtgiDMgmo4mkUjd+nzU5oF3dClKqFIPUKybUyqoQ==}
    dev: true

  /queue-microtask@1.2.3:
    resolution: {integrity: sha512-NuaNSa6flKT5JaSYQzJok04JzTL1CA6aGhv5rfLW3PgqA+M2ChpZQnAC8h8i4ZFkBS8X5RqkDBHA7r4hej3K9A==}
    dev: true

  /react-dom@18.3.1(react@18.3.1):
    resolution: {integrity: sha512-5m4nQKp+rZRb09LNH59GM4BxTh9251/ylbKIbpe7TpGxfJ+9kv6BLkLBXIjjspbgbnIBNqlI23tRnTWT0snUIw==}
    peerDependencies:
      react: ^18.3.1
    dependencies:
      loose-envify: 1.4.0
      react: 18.3.1
      scheduler: 0.23.2

  /react-is@17.0.2:
    resolution: {integrity: sha512-w2GsyukL62IJnlaff/nRegPQR94C/XXamvMWmSHRJ4y7Ts/4ocGRmTHvOs8PSE6pB3dWOrD/nueuU5sduBsQ4w==}
    dev: true

  /react-is@18.3.1:
    resolution: {integrity: sha512-/LLMVyas0ljjAtoYiPqYiL8VWXzUUdThrmU5+n20DZv+a+ClRoevUzw5JxU+Ieh5/c87ytoTBV9G1FiKfNJdmg==}
    dev: true

  /react-refresh@0.17.0:
    resolution: {integrity: sha512-z6F7K9bV85EfseRCp2bzrpyQ0Gkw1uLoCel9XBVWPg/TjRj94SkJzUTGfOa4bs7iJvBWtQG0Wq7wnI0syw3EBQ==}
    engines: {node: '>=0.10.0'}
    dev: true

  /react-router-dom@6.30.1(react-dom@18.3.1)(react@18.3.1):
    resolution: {integrity: sha512-llKsgOkZdbPU1Eg3zK8lCn+sjD9wMRZZPuzmdWWX5SUs8OFkN5HnFVC0u5KMeMaC9aoancFI/KoLuKPqN+hxHw==}
    engines: {node: '>=14.0.0'}
    peerDependencies:
      react: '>=16.8'
      react-dom: '>=16.8'
    dependencies:
      '@remix-run/router': 1.23.0
      react: 18.3.1
      react-dom: 18.3.1(react@18.3.1)
      react-router: 6.30.1(react@18.3.1)
    dev: false

  /react-router@6.30.1(react@18.3.1):
    resolution: {integrity: sha512-X1m21aEmxGXqENEPG3T6u0Th7g0aS4ZmoNynhbs+Cn+q+QGTLt+d5IQ2bHAXKzKcxGJjxACpVbnYQSCRcfxHlQ==}
    engines: {node: '>=14.0.0'}
    peerDependencies:
      react: '>=16.8'
    dependencies:
      '@remix-run/router': 1.23.0
      react: 18.3.1
    dev: false

  /react@18.3.1:
    resolution: {integrity: sha512-wS+hAgJShR0KhEvPJArfuPVN1+Hz1t0Y6n5jLrGQbkb4urgPE/0Rve+1kMB1v/oWgHgm4WIcV+i7F2pTVj+2iQ==}
    engines: {node: '>=0.10.0'}
    dependencies:
      loose-envify: 1.4.0

  /redent@3.0.0:
    resolution: {integrity: sha512-6tDA8g98We0zd0GvVeMT9arEOnTw9qM03L9cJXaCjrip1OO764RDBLBfrB4cwzNGDj5OA5ioymC9GkizgWJDUg==}
    engines: {node: '>=8'}
    dependencies:
      indent-string: 4.0.0
      strip-indent: 3.0.0
    dev: true

  /regexp.prototype.flags@1.5.4:
    resolution: {integrity: sha512-dYqgNSZbDwkaJ2ceRd9ojCGjBq+mOm9LmtXnAnEGyHhN/5R7iDW2TRw3h+o/jCFxus3P2LfWIIiwowAjANm7IA==}
    engines: {node: '>= 0.4'}
    dependencies:
      call-bind: 1.0.8
      define-properties: 1.2.1
      es-errors: 1.3.0
      get-proto: 1.0.1
      gopd: 1.2.0
      set-function-name: 2.0.2
    dev: true

  /require-from-string@2.0.2:
    resolution: {integrity: sha512-Xf0nWe6RseziFMu+Ap9biiUbmplq6S9/p+7w7YXP/JBHhrUDDUhwa+vANyubuqfZWTveU//DYVGsDG7RKL/vEw==}
    engines: {node: '>=0.10.0'}
    dev: true

  /requires-port@1.0.0:
    resolution: {integrity: sha512-KigOCHcocU3XODJxsu8i/j8T9tzT4adHiecwORRQ0ZZFcp7ahwXuRU1m+yuO90C5ZUyGeGfocHDI14M3L3yDAQ==}
    dev: true

  /resolve-from@4.0.0:
    resolution: {integrity: sha512-pb/MYmXstAkysRFx8piNI1tGFNQIFA3vkE3Gq4EuA1dF6gHp/+vgZqsCGJapvy8N3Q+4o7FwvquPJcnZ7RYy4g==}
    engines: {node: '>=4'}
    dev: true

  /reusify@1.1.0:
    resolution: {integrity: sha512-g6QUff04oZpHs0eG5p83rFLhHeV00ug/Yf9nZM6fLeUrPguBTkTQOdpAWWspMh55TZfVQDPaN3NQJfbVRAxdIw==}
    engines: {iojs: '>=1.0.0', node: '>=0.10.0'}
    dev: true

  /rimraf@3.0.2:
    resolution: {integrity: sha512-JZkJMZkAGFFPP2YqXZXPbMlMBgsxzE8ILs4lMIX/2o0L9UBw9O/Y3o6wFw/i9YLapcUJWwqbi3kdxIPdC62TIA==}
    deprecated: Rimraf versions prior to v4 are no longer supported
    hasBin: true
    dependencies:
      glob: 7.2.3
    dev: true

  /rollup@3.29.5:
    resolution: {integrity: sha512-GVsDdsbJzzy4S/v3dqWPJ7EfvZJfCHiDqe80IyrF59LYuP+e6U1LJoUqeuqRbwAWoMNoXivMNeNAOf5E22VA1w==}
    engines: {node: '>=14.18.0', npm: '>=8.0.0'}
    hasBin: true
    optionalDependencies:
      fsevents: 2.3.3
    dev: true

  /rollup@4.52.2:
    resolution: {integrity: sha512-I25/2QgoROE1vYV+NQ1En9T9UFB9Cmfm2CJ83zZOlaDpvz29wGQSZXWKw7MiNXau7wYgB/T9fVIdIuEQ+KbiiA==}
    engines: {node: '>=18.0.0', npm: '>=8.0.0'}
    hasBin: true
    dependencies:
      '@types/estree': 1.0.8
    optionalDependencies:
      '@rollup/rollup-android-arm-eabi': 4.52.2
      '@rollup/rollup-android-arm64': 4.52.2
      '@rollup/rollup-darwin-arm64': 4.52.2
      '@rollup/rollup-darwin-x64': 4.52.2
      '@rollup/rollup-freebsd-arm64': 4.52.2
      '@rollup/rollup-freebsd-x64': 4.52.2
      '@rollup/rollup-linux-arm-gnueabihf': 4.52.2
      '@rollup/rollup-linux-arm-musleabihf': 4.52.2
      '@rollup/rollup-linux-arm64-gnu': 4.52.2
      '@rollup/rollup-linux-arm64-musl': 4.52.2
      '@rollup/rollup-linux-loong64-gnu': 4.52.2
      '@rollup/rollup-linux-ppc64-gnu': 4.52.2
      '@rollup/rollup-linux-riscv64-gnu': 4.52.2
      '@rollup/rollup-linux-riscv64-musl': 4.52.2
      '@rollup/rollup-linux-s390x-gnu': 4.52.2
      '@rollup/rollup-linux-x64-gnu': 4.52.2
      '@rollup/rollup-linux-x64-musl': 4.52.2
      '@rollup/rollup-openharmony-arm64': 4.52.2
      '@rollup/rollup-win32-arm64-msvc': 4.52.2
      '@rollup/rollup-win32-ia32-msvc': 4.52.2
      '@rollup/rollup-win32-x64-gnu': 4.52.2
      '@rollup/rollup-win32-x64-msvc': 4.52.2
      fsevents: 2.3.3
    dev: true

  /rrweb-cssom@0.6.0:
    resolution: {integrity: sha512-APM0Gt1KoXBz0iIkkdB/kfvGOwC4UuJFeG/c+yV7wSc7q96cG/kJ0HiYCnzivD9SB53cLV1MlHFNfOuPaadYSw==}
    dev: true

  /rrweb-cssom@0.8.0:
    resolution: {integrity: sha512-guoltQEx+9aMf2gDZ0s62EcV8lsXR+0w8915TC3ITdn2YueuNjdAYh/levpU9nFaoChh9RUS5ZdQMrKfVEN9tw==}
    dev: true

  /run-parallel@1.2.0:
    resolution: {integrity: sha512-5l4VyZR86LZ/lDxZTR6jqL8AFE2S0IFLMP26AbjsLVADxHdhB/c0GUsH+y39UfCi3dzz8OlQuPmnaJOMoDHQBA==}
    dependencies:
      queue-microtask: 1.2.3
    dev: true

  /safe-regex-test@1.1.0:
    resolution: {integrity: sha512-x/+Cz4YrimQxQccJf5mKEbIa1NzeCRNI5Ecl/ekmlYaampdNLPalVyIcCZNNH3MvmqBugV5TMYZXv0ljslUlaw==}
    engines: {node: '>= 0.4'}
    dependencies:
      call-bound: 1.0.4
      es-errors: 1.3.0
      is-regex: 1.2.1
    dev: true

  /safer-buffer@2.1.2:
    resolution: {integrity: sha512-YZo3K82SD7Riyi0E1EQPojLz7kpepnSQI9IyPbHHg1XXXevb5dJI7tpyN2ADxGcQbHG7vcyRHk0cbwqcQriUtg==}
    dev: true

  /saxes@6.0.0:
    resolution: {integrity: sha512-xAg7SOnEhrm5zI3puOOKyy1OMcMlIJZYNJY7xLBwSze0UjhPLnWfj2GF2EpT0jmzaJKIWKHLsaSSajf35bcYnA==}
    engines: {node: '>=v12.22.7'}
    dependencies:
      xmlchars: 2.2.0
    dev: true

  /scheduler@0.23.2:
    resolution: {integrity: sha512-UOShsPwz7NrMUqhR6t0hWjFduvOzbtv7toDH1/hIrfRNIDBnnBWd0CwJTGvTpngVlmwGCdP9/Zl/tVrDqcuYzQ==}
    dependencies:
      loose-envify: 1.4.0

  /semver@6.3.1:
    resolution: {integrity: sha512-BR7VvDCVHO+q2xBEWskxS6DJE1qRnb7DxzUrogb71CWoSficBxYsiAGd+Kl0mmq/MprG9yArRkyrQxTO6XjMzA==}
    hasBin: true
    dev: true

  /semver@7.7.2:
    resolution: {integrity: sha512-RF0Fw+rO5AMf9MAyaRXI4AV0Ulj5lMHqVxxdSgiVbixSCXoEmmX/jk0CuJw4+3SqroYO9VoUh+HcuJivvtJemA==}
    engines: {node: '>=10'}
    hasBin: true
    dev: true

  /set-function-length@1.2.2:
    resolution: {integrity: sha512-pgRc4hJ4/sNjWCSS9AmnS40x3bNMDTknHgL5UaMBTMyJnU90EgWh1Rz+MC9eFu4BuN/UwZjKQuY/1v3rM7HMfg==}
    engines: {node: '>= 0.4'}
    dependencies:
      define-data-property: 1.1.4
      es-errors: 1.3.0
      function-bind: 1.1.2
      get-intrinsic: 1.3.0
      gopd: 1.2.0
      has-property-descriptors: 1.0.2
    dev: true

  /set-function-name@2.0.2:
    resolution: {integrity: sha512-7PGFlmtwsEADb0WYyvCMa1t+yke6daIG4Wirafur5kcf+MhUnPms1UeR0CKQdTZD81yESwMHbtn+TR+dMviakQ==}
    engines: {node: '>= 0.4'}
    dependencies:
      define-data-property: 1.1.4
      es-errors: 1.3.0
      functions-have-names: 1.2.3
      has-property-descriptors: 1.0.2
    dev: true

  /shebang-command@2.0.0:
    resolution: {integrity: sha512-kHxr2zZpYtdmrN1qDjrrX/Z1rR1kG8Dx+gkpK1G4eXmvXswmcE1hTWBWYUzlraYw1/yZp6YuDY77YtvbN0dmDA==}
    engines: {node: '>=8'}
    dependencies:
      shebang-regex: 3.0.0
    dev: true

  /shebang-regex@3.0.0:
    resolution: {integrity: sha512-7++dFhtcx3353uBaq8DDR4NuxBetBzC7ZQOhmTQInHEd6bSrXdiEyzCvG07Z44UYdLShWUyXt5M/yhz8ekcb1A==}
    engines: {node: '>=8'}
    dev: true

  /side-channel-list@1.0.0:
    resolution: {integrity: sha512-FCLHtRD/gnpCiCHEiJLOwdmFP+wzCmDEkc9y7NsYxeF4u7Btsn1ZuwgwJGxImImHicJArLP4R0yX4c2KCrMrTA==}
    engines: {node: '>= 0.4'}
    dependencies:
      es-errors: 1.3.0
      object-inspect: 1.13.4
    dev: true

  /side-channel-map@1.0.1:
    resolution: {integrity: sha512-VCjCNfgMsby3tTdo02nbjtM/ewra6jPHmpThenkTYh8pG9ucZ/1P8So4u4FGBek/BjpOVsDCMoLA/iuBKIFXRA==}
    engines: {node: '>= 0.4'}
    dependencies:
      call-bound: 1.0.4
      es-errors: 1.3.0
      get-intrinsic: 1.3.0
      object-inspect: 1.13.4
    dev: true

  /side-channel-weakmap@1.0.2:
    resolution: {integrity: sha512-WPS/HvHQTYnHisLo9McqBHOJk2FkHO/tlpvldyrnem4aeQp4hai3gythswg6p01oSoTl58rcpiFAjF2br2Ak2A==}
    engines: {node: '>= 0.4'}
    dependencies:
      call-bound: 1.0.4
      es-errors: 1.3.0
      get-intrinsic: 1.3.0
      object-inspect: 1.13.4
      side-channel-map: 1.0.1
    dev: true

  /side-channel@1.1.0:
    resolution: {integrity: sha512-ZX99e6tRweoUXqR+VBrslhda51Nh5MTQwou5tnUDgbtyM0dBgmhEDtWGP/xbKn6hqfPRHujUNwz5fy/wbbhnpw==}
    engines: {node: '>= 0.4'}
    dependencies:
      es-errors: 1.3.0
      object-inspect: 1.13.4
      side-channel-list: 1.0.0
      side-channel-map: 1.0.1
      side-channel-weakmap: 1.0.2
    dev: true

  /siginfo@2.0.0:
    resolution: {integrity: sha512-ybx0WO1/8bSBLEWXZvEd7gMW3Sn3JFlW3TvX1nREbDLRNQNaeNN8WK0meBwPdAaOI7TtRRRJn/Es1zhrrCHu7g==}
    dev: true

  /signal-exit@4.1.0:
    resolution: {integrity: sha512-bzyZ1e88w9O1iNJbKnOlvYTrWPDl46O1bG0D3XInv+9tkPrxrN8jUUTiFlDkkmKWgn1M6CfIA13SuGqOa9Korw==}
    engines: {node: '>=14'}
    dev: true

  /slash@3.0.0:
    resolution: {integrity: sha512-g9Q1haeby36OSStwb4ntCGGGaKsaVSjQ68fBxoQcutl5fS1vuY18H3wSt3jFyFtrkx+Kz0V1G85A4MyAdDMi2Q==}
    engines: {node: '>=8'}
    dev: true

  /source-map-js@1.2.1:
    resolution: {integrity: sha512-UXWMKhLOwVKb728IUtQPXxfYU+usdybtUrK/8uGE8CQMvrhOpwvzDBwj0QhSL7MQc7vIsISBG8VQ8+IDQxpfQA==}
    engines: {node: '>=0.10.0'}
    dev: true

  /stackback@0.0.2:
    resolution: {integrity: sha512-1XMJE5fQo1jGH6Y/7ebnwPOBEkIEnT4QF32d5R1+VXdXveM0IBMJt8zfaxX1P3QhVwrYe+576+jkANtSS2mBbw==}
    dev: true

  /std-env@3.9.0:
    resolution: {integrity: sha512-UGvjygr6F6tpH7o2qyqR6QYpwraIjKSdtzyBdyytFOHmPZY917kwdwLG0RbOjWOnKmnm3PeHjaoLLMie7kPLQw==}
    dev: true

  /stop-iteration-iterator@1.1.0:
    resolution: {integrity: sha512-eLoXW/DHyl62zxY4SCaIgnRhuMr6ri4juEYARS8E6sCEqzKpOiE521Ucofdx+KnDZl5xmvGYaaKCk5FEOxJCoQ==}
    engines: {node: '>= 0.4'}
    dependencies:
      es-errors: 1.3.0
      internal-slot: 1.1.0
    dev: true

  /strip-ansi@6.0.1:
    resolution: {integrity: sha512-Y38VPSHcqkFrCpFnQ9vuSXmquuv5oXOKpGeT6aGrr3o3Gc9AlVa6JBfUSOCnbxGGZF+/0ooI7KrPuUSztUdU5A==}
    engines: {node: '>=8'}
    dependencies:
      ansi-regex: 5.0.1
    dev: true

  /strip-final-newline@3.0.0:
    resolution: {integrity: sha512-dOESqjYr96iWYylGObzd39EuNTa5VJxyvVAEm5Jnh7KGo75V43Hk1odPQkNDyXNmUR6k+gEiDVXnjB8HJ3crXw==}
    engines: {node: '>=12'}
    dev: true

  /strip-indent@3.0.0:
    resolution: {integrity: sha512-laJTa3Jb+VQpaC6DseHhF7dXVqHTfJPCRDaEbid/drOhgitgYku/letMUqOXFoWV0zIIUbjpdH2t+tYj4bQMRQ==}
    engines: {node: '>=8'}
    dependencies:
      min-indent: 1.0.1
    dev: true

  /strip-json-comments@3.1.1:
    resolution: {integrity: sha512-6fPc+R4ihwqP6N/aIv2f1gMH8lOVtWQHoqC4yK6oSDVVocumAsfCqjkXnqiYMhmMwS/mEHLp7Vehlt3ql6lEig==}
    engines: {node: '>=8'}
    dev: true

  /strip-literal@2.1.1:
    resolution: {integrity: sha512-631UJ6O00eNGfMiWG78ck80dfBab8X6IVFB51jZK5Icd7XAs60Z5y7QdSd/wGIklnWvRbUNloVzhOKKmutxQ6Q==}
    dependencies:
      js-tokens: 9.0.1
    dev: true

  /supports-color@7.2.0:
    resolution: {integrity: sha512-qpCAvRl9stuOHveKsn7HncJRvv501qIacKzQlO/+Lwxc9+0q2wLyv4Dfvt80/DPn2pqOBsJdDiogXGR9+OvwRw==}
    engines: {node: '>=8'}
    dependencies:
      has-flag: 4.0.0
    dev: true

  /symbol-tree@3.2.4:
    resolution: {integrity: sha512-9QNk5KwDF+Bvz+PyObkmSYjI5ksVUYtjW7AU22r2NKcfLJcXp96hkDWU3+XndOsUb+AQ9QhfzfCT2O+CNWT5Tw==}
    dev: true

  /test-exclude@6.0.0:
    resolution: {integrity: sha512-cAGWPIyOHU6zlmg88jwm7VRyXnMN7iV68OGAbYDk/Mh/xC/pzVPlQtY6ngoIH/5/tciuhGfvESU8GrHrcxD56w==}
    engines: {node: '>=8'}
    dependencies:
      '@istanbuljs/schema': 0.1.3
      glob: 7.2.3
      minimatch: 3.1.2
    dev: true

  /text-table@0.2.0:
    resolution: {integrity: sha512-N+8UisAXDGk8PFXP4HAzVR9nbfmVJ3zYLAWiTIoqC5v5isinhr+r5uaO8+7r3BMfuNIufIsA7RdpVgacC2cSpw==}
    dev: true

  /tinybench@2.9.0:
    resolution: {integrity: sha512-0+DUvqWMValLmha6lr4kD8iAMK1HzV0/aKnCtWb9v9641TnP/MFb7Pc2bxoxQjTXAErryXVgUOfv2YqNllqGeg==}
    dev: true

  /tinypool@0.8.4:
    resolution: {integrity: sha512-i11VH5gS6IFeLY3gMBQ00/MmLncVP7JLXOw1vlgkytLmJK7QnEr7NXf0LBdxfmNPAeyetukOk0bOYrJrFGjYJQ==}
    engines: {node: '>=14.0.0'}
    dev: true

  /tinyspy@2.2.1:
    resolution: {integrity: sha512-KYad6Vy5VDWV4GH3fjpseMQ/XU2BhIYP7Vzd0LG44qRWm/Yt2WCOTicFdvmgo6gWaqooMQCawTtILVQJupKu7A==}
    engines: {node: '>=14.0.0'}
    dev: true

  /to-regex-range@5.0.1:
    resolution: {integrity: sha512-65P7iz6X5yEr1cwcgvQxbbIw7Uk3gOy5dIdtZ4rDveLqhrdJP+Li/Hx6tyK0NEb+2GCyneCMJiGqrADCSNk8sQ==}
    engines: {node: '>=8.0'}
    dependencies:
      is-number: 7.0.0
    dev: true

  /tough-cookie@4.1.4:
    resolution: {integrity: sha512-Loo5UUvLD9ScZ6jh8beX1T6sO1w2/MpCRpEP7V280GKMVUQ0Jzar2U3UJPsrdbziLEMMhu3Ujnq//rhiFuIeag==}
    engines: {node: '>=6'}
    dependencies:
      psl: 1.15.0
      punycode: 2.3.1
      universalify: 0.2.0
      url-parse: 1.5.10
    dev: true

  /tr46@5.1.1:
    resolution: {integrity: sha512-hdF5ZgjTqgAntKkklYw0R03MG2x/bSzTtkxmIRw/sTNV8YXsCJ1tfLAX23lhxhHJlEf3CRCOCGGWw3vI3GaSPw==}
    engines: {node: '>=18'}
    dependencies:
      punycode: 2.3.1
    dev: true

<<<<<<< HEAD
=======
  /ts-api-utils@1.4.3(typescript@5.9.2):
    resolution: {integrity: sha512-i3eMG77UTMD0hZhgRS562pv83RC6ukSAC2GMNWc+9dieh/+jDM5u5YG+NHX6VNDRHQcHwmsTHctP9LhbC3WxVw==}
    engines: {node: '>=16'}
    peerDependencies:
      typescript: '>=4.2.0'
    dependencies:
      typescript: 5.9.2
    dev: true

>>>>>>> fabaf1b5
  /tslib@1.14.1:
    resolution: {integrity: sha512-Xni35NKzjgMrwevysHTCArtLDpPvye8zV/0E4EyYn43P7/7qvQwPh9BGkHewbMulVntbigmcT7rdX3BNo9wRJg==}
    dev: true

  /tsutils@3.21.0(typescript@5.9.2):
    resolution: {integrity: sha512-mHKK3iUXL+3UF6xL5k0PEhKRUBKPBCv/+RkEOpjRWxxx27KKRBmmA60A9pgOUvMi8GKhRMPEmjBRPzs2W7O1OA==}
    engines: {node: '>= 6'}
    peerDependencies:
      typescript: '>=2.8.0 || >= 3.2.0-dev || >= 3.3.0-dev || >= 3.4.0-dev || >= 3.5.0-dev || >= 3.6.0-dev || >= 3.6.0-beta || >= 3.7.0-dev || >= 3.7.0-beta'
    dependencies:
      tslib: 1.14.1
      typescript: 5.9.2
    dev: true

  /type-check@0.4.0:
    resolution: {integrity: sha512-XleUoc9uwGXqjWwXaUTZAmzMcFZ5858QA2vvx1Ur5xIcixXIP+8LnFDgRplU30us6teqdlskFfu+ae4K79Ooew==}
    engines: {node: '>= 0.8.0'}
    dependencies:
      prelude-ls: 1.2.1
    dev: true

  /type-detect@4.1.0:
    resolution: {integrity: sha512-Acylog8/luQ8L7il+geoSxhEkazvkslg7PSNKOX59mbB9cOveP5aq9h74Y7YU8yDpJwetzQQrfIwtf4Wp4LKcw==}
    engines: {node: '>=4'}
    dev: true

  /type-fest@0.20.2:
    resolution: {integrity: sha512-Ne+eE4r0/iWnpAxD852z3A+N0Bt5RN//NjJwRd2VFHEmrywxf5vsZlh4R6lixl6B+wz/8d+maTSAkN1FIkI3LQ==}
    engines: {node: '>=10'}
    dev: true

  /typescript@5.9.2:
    resolution: {integrity: sha512-CWBzXQrc/qOkhidw1OzBTQuYRbfyxDXJMVJ1XNwUHGROVmuaeiEm3OslpZ1RV96d7SKKjZKrSJu3+t/xlw3R9A==}
    engines: {node: '>=14.17'}
    hasBin: true
    dev: true

  /ufo@1.6.1:
    resolution: {integrity: sha512-9a4/uxlTWJ4+a5i0ooc1rU7C7YOw3wT+UGqdeNNHWnOF9qcMBgLRS+4IYUqbczewFx4mLEig6gawh7X6mFlEkA==}
    dev: true

  /undici-types@6.21.0:
    resolution: {integrity: sha512-iwDZqg0QAGrg9Rav5H4n0M64c3mkR59cJ6wQp+7C4nI0gsmExaedaYLNO44eT4AtBBwjbTiGPMlt2Md0T9H9JQ==}
    dev: true

  /universalify@0.2.0:
    resolution: {integrity: sha512-CJ1QgKmNg3CwvAv/kOFmtnEN05f0D/cn9QntgNOQlQF9dgvVTHj3t+8JPdjqawCHk7V/KA+fbUqzZ9XWhcqPUg==}
    engines: {node: '>= 4.0.0'}
    dev: true

  /update-browserslist-db@1.1.3(browserslist@4.26.2):
    resolution: {integrity: sha512-UxhIZQ+QInVdunkDAaiazvvT/+fXL5Osr0JZlJulepYu6Jd7qJtDZjlur0emRlT71EN3ScPoE7gvsuIKKNavKw==}
    hasBin: true
    peerDependencies:
      browserslist: '>= 4.21.0'
    dependencies:
      browserslist: 4.26.2
      escalade: 3.2.0
      picocolors: 1.1.1
    dev: true

  /uri-js@4.4.1:
    resolution: {integrity: sha512-7rKUyy33Q1yc98pQ1DAmLtwX109F7TIfWlW1Ydo8Wl1ii1SeHieeh0HHfPeL2fMXK6z0s8ecKs9frCuLJvndBg==}
    dependencies:
      punycode: 2.3.1
    dev: true

  /url-parse@1.5.10:
    resolution: {integrity: sha512-WypcfiRhfeUP9vvF0j6rw0J3hrWrw6iZv3+22h6iRMJ/8z1Tj6XfLP4DsUix5MhMPnXpiHDoKyoZ/bdCkwBCiQ==}
    dependencies:
      querystringify: 2.2.0
      requires-port: 1.0.0
    dev: true

  /vite-node@1.6.1(@types/node@20.19.17):
    resolution: {integrity: sha512-YAXkfvGtuTzwWbDSACdJSg4A4DZiAqckWe90Zapc/sEX3XvHcw1NdurM/6od8J207tSDqNbSsgdCacBgvJKFuA==}
    engines: {node: ^18.0.0 || >=20.0.0}
    hasBin: true
    dependencies:
      cac: 6.7.14
      debug: 4.4.3
      pathe: 1.1.2
      picocolors: 1.1.1
      vite: 5.4.20(@types/node@20.19.17)
    transitivePeerDependencies:
      - '@types/node'
      - less
      - lightningcss
      - sass
      - sass-embedded
      - stylus
      - sugarss
      - supports-color
      - terser
    dev: true

  /vite@4.5.14(@types/node@20.19.17):
    resolution: {integrity: sha512-+v57oAaoYNnO3hIu5Z/tJRZjq5aHM2zDve9YZ8HngVHbhk66RStobhb1sqPMIPEleV6cNKYK4eGrAbE9Ulbl2g==}
    engines: {node: ^14.18.0 || >=16.0.0}
    hasBin: true
    peerDependencies:
      '@types/node': '>= 14'
      less: '*'
      lightningcss: ^1.21.0
      sass: '*'
      stylus: '*'
      sugarss: '*'
      terser: ^5.4.0
    peerDependenciesMeta:
      '@types/node':
        optional: true
      less:
        optional: true
      lightningcss:
        optional: true
      sass:
        optional: true
      stylus:
        optional: true
      sugarss:
        optional: true
      terser:
        optional: true
    dependencies:
      '@types/node': 20.19.17
      esbuild: 0.18.20
      postcss: 8.5.6
      rollup: 3.29.5
    optionalDependencies:
      fsevents: 2.3.3
    dev: true

  /vite@5.4.20(@types/node@20.19.17):
    resolution: {integrity: sha512-j3lYzGC3P+B5Yfy/pfKNgVEg4+UtcIJcVRt2cDjIOmhLourAqPqf8P7acgxeiSgUB7E3p2P8/3gNIgDLpwzs4g==}
    engines: {node: ^18.0.0 || >=20.0.0}
    hasBin: true
    peerDependencies:
      '@types/node': ^18.0.0 || >=20.0.0
      less: '*'
      lightningcss: ^1.21.0
      sass: '*'
      sass-embedded: '*'
      stylus: '*'
      sugarss: '*'
      terser: ^5.4.0
    peerDependenciesMeta:
      '@types/node':
        optional: true
      less:
        optional: true
      lightningcss:
        optional: true
      sass:
        optional: true
      sass-embedded:
        optional: true
      stylus:
        optional: true
      sugarss:
        optional: true
      terser:
        optional: true
    dependencies:
      '@types/node': 20.19.17
      esbuild: 0.21.5
      postcss: 8.5.6
      rollup: 4.52.2
    optionalDependencies:
      fsevents: 2.3.3
    dev: true

  /vitest@1.6.1(@types/node@20.19.17)(jsdom@23.2.0):
    resolution: {integrity: sha512-Ljb1cnSJSivGN0LqXd/zmDbWEM0RNNg2t1QW/XUhYl/qPqyu7CsqeWtqQXHVaJsecLPuDoak2oJcZN2QoRIOag==}
    engines: {node: ^18.0.0 || >=20.0.0}
    hasBin: true
    peerDependencies:
      '@edge-runtime/vm': '*'
      '@types/node': ^18.0.0 || >=20.0.0
      '@vitest/browser': 1.6.1
      '@vitest/ui': 1.6.1
      happy-dom: '*'
      jsdom: '*'
    peerDependenciesMeta:
      '@edge-runtime/vm':
        optional: true
      '@types/node':
        optional: true
      '@vitest/browser':
        optional: true
      '@vitest/ui':
        optional: true
      happy-dom:
        optional: true
      jsdom:
        optional: true
    dependencies:
      '@types/node': 20.19.17
      '@vitest/expect': 1.6.1
      '@vitest/runner': 1.6.1
      '@vitest/snapshot': 1.6.1
      '@vitest/spy': 1.6.1
      '@vitest/utils': 1.6.1
      acorn-walk: 8.3.4
      chai: 4.5.0
      debug: 4.4.3
      execa: 8.0.1
      jsdom: 23.2.0
      local-pkg: 0.5.1
      magic-string: 0.30.19
      pathe: 1.1.2
      picocolors: 1.1.1
      std-env: 3.9.0
      strip-literal: 2.1.1
      tinybench: 2.9.0
      tinypool: 0.8.4
      vite: 5.4.20(@types/node@20.19.17)
      vite-node: 1.6.1(@types/node@20.19.17)
      why-is-node-running: 2.3.0
    transitivePeerDependencies:
      - less
      - lightningcss
      - sass
      - sass-embedded
      - stylus
      - sugarss
      - supports-color
      - terser
    dev: true

  /w3c-xmlserializer@5.0.0:
    resolution: {integrity: sha512-o8qghlI8NZHU1lLPrpi2+Uq7abh4GGPpYANlalzWxyWteJOCsr/P+oPBA49TOLu5FTZO4d3F9MnWJfiMo4BkmA==}
    engines: {node: '>=18'}
    dependencies:
      xml-name-validator: 5.0.0
    dev: true

  /webidl-conversions@7.0.0:
    resolution: {integrity: sha512-VwddBukDzu71offAQR975unBIGqfKZpM+8ZX6ySk8nYhVoo5CYaZyzt3YBvYtRtO+aoGlqxPg/B87NGVZ/fu6g==}
    engines: {node: '>=12'}
    dev: true

  /whatwg-encoding@3.1.1:
    resolution: {integrity: sha512-6qN4hJdMwfYBtE3YBTTHhoeuUrDBPZmbQaxWAqSALV/MeEnR5z1xd8UKud2RAkFoPkmB+hli1TZSnyi84xz1vQ==}
    engines: {node: '>=18'}
    dependencies:
      iconv-lite: 0.6.3
    dev: true

  /whatwg-mimetype@4.0.0:
    resolution: {integrity: sha512-QaKxh0eNIi2mE9p2vEdzfagOKHCcj1pJ56EEHGQOVxp8r9/iszLUUV7v89x9O1p/T+NlTM5W7jW6+cz4Fq1YVg==}
    engines: {node: '>=18'}
    dev: true

  /whatwg-url@14.2.0:
    resolution: {integrity: sha512-De72GdQZzNTUBBChsXueQUnPKDkg/5A5zp7pFDuQAj5UFoENpiACU0wlCvzpAGnTkj++ihpKwKyYewn/XNUbKw==}
    engines: {node: '>=18'}
    dependencies:
      tr46: 5.1.1
      webidl-conversions: 7.0.0
    dev: true

  /which-boxed-primitive@1.1.1:
    resolution: {integrity: sha512-TbX3mj8n0odCBFVlY8AxkqcHASw3L60jIuF8jFP78az3C2YhmGvqbHBpAjTRH2/xqYunrJ9g1jSyjCjpoWzIAA==}
    engines: {node: '>= 0.4'}
    dependencies:
      is-bigint: 1.1.0
      is-boolean-object: 1.2.2
      is-number-object: 1.1.1
      is-string: 1.1.1
      is-symbol: 1.1.1
    dev: true

  /which-collection@1.0.2:
    resolution: {integrity: sha512-K4jVyjnBdgvc86Y6BkaLZEN933SwYOuBFkdmBu9ZfkcAbdVbpITnDmjvZ/aQjRXQrv5EPkTnD1s39GiiqbngCw==}
    engines: {node: '>= 0.4'}
    dependencies:
      is-map: 2.0.3
      is-set: 2.0.3
      is-weakmap: 2.0.2
      is-weakset: 2.0.4
    dev: true

  /which-typed-array@1.1.19:
    resolution: {integrity: sha512-rEvr90Bck4WZt9HHFC4DJMsjvu7x+r6bImz0/BrbWb7A2djJ8hnZMrWnHo9F8ssv0OMErasDhftrfROTyqSDrw==}
    engines: {node: '>= 0.4'}
    dependencies:
      available-typed-arrays: 1.0.7
      call-bind: 1.0.8
      call-bound: 1.0.4
      for-each: 0.3.5
      get-proto: 1.0.1
      gopd: 1.2.0
      has-tostringtag: 1.0.2
    dev: true

  /which@2.0.2:
    resolution: {integrity: sha512-BLI3Tl1TW3Pvl70l3yq3Y64i+awpwXqsGBYWkkqMtnbXgrMD+yj7rhW0kuEDxzJaYXGjEW5ogapKNMEKNMjibA==}
    engines: {node: '>= 8'}
    hasBin: true
    dependencies:
      isexe: 2.0.0
    dev: true

  /why-is-node-running@2.3.0:
    resolution: {integrity: sha512-hUrmaWBdVDcxvYqnyh09zunKzROWjbZTiNy8dBEjkS7ehEDQibXJ7XvlmtbwuTclUiIyN+CyXQD4Vmko8fNm8w==}
    engines: {node: '>=8'}
    hasBin: true
    dependencies:
      siginfo: 2.0.0
      stackback: 0.0.2
    dev: true

  /word-wrap@1.2.5:
    resolution: {integrity: sha512-BN22B5eaMMI9UMtjrGd5g5eCYPpCPDUy0FJXbYsaT5zYxjFOckS53SQDE3pWkVoWpHXVb3BrYcEN4Twa55B5cA==}
    engines: {node: '>=0.10.0'}
    dev: true

  /wrappy@1.0.2:
    resolution: {integrity: sha512-l4Sp/DRseor9wL6EvV2+TuQn63dMkPjZ/sp9XkghTEbV9KlPS1xUsZ3u7/IQO4wxtcFB4bgpQPRcR3QCvezPcQ==}
    dev: true

  /ws@8.18.3:
    resolution: {integrity: sha512-PEIGCY5tSlUt50cqyMXfCzX+oOPqN0vuGqWzbcJ2xvnkzkq46oOpz7dQaTDBdfICb4N14+GARUDw2XV2N4tvzg==}
    engines: {node: '>=10.0.0'}
    peerDependencies:
      bufferutil: ^4.0.1
      utf-8-validate: '>=5.0.2'
    peerDependenciesMeta:
      bufferutil:
        optional: true
      utf-8-validate:
        optional: true
    dev: true

  /xml-name-validator@5.0.0:
    resolution: {integrity: sha512-EvGK8EJ3DhaHfbRlETOWAS5pO9MZITeauHKJyb8wyajUfQUenkIg2MvLDTZ4T/TgIcm3HU0TFBgWWboAZ30UHg==}
    engines: {node: '>=18'}
    dev: true

  /xmlchars@2.2.0:
    resolution: {integrity: sha512-JZnDKK8B0RCDw84FNdDAIpZK+JuJw+s7Lz8nksI7SIuU3UXJJslUthsi+uWBUYOwPFwW7W7PRLRfUKpxjtjFCw==}
    dev: true

  /yallist@3.1.1:
    resolution: {integrity: sha512-a4UGQaWPH59mOXUYnAG2ewncQS4i4F43Tv3JoAM+s2VDAmS9NsK8GpDMLrCHPksFT7h3K6TOoUNn2pb7RoXx4g==}
    dev: true

  /yocto-queue@0.1.0:
    resolution: {integrity: sha512-rVksvsnNCdJ/ohGc6xgPwyN8eheCxsiLM8mxuE/t/mOVqJewPuO1miLpTHQiRgTKCLexL4MeAFVagts7HmNZ2Q==}
    engines: {node: '>=10'}
    dev: true

  /yocto-queue@1.2.1:
    resolution: {integrity: sha512-AyeEbWOu/TAXdxlV9wmGcR0+yh2j3vYPGOECcIj2S7MkrLyC7ne+oye2BKTItt0ii2PHk4cDy+95+LshzbXnGg==}
    engines: {node: '>=12.20'}
    dev: true<|MERGE_RESOLUTION|>--- conflicted
+++ resolved
@@ -29,12 +29,9 @@
       '@gpg/shared':
         specifier: workspace:*
         version: link:../../packages/shared
-<<<<<<< HEAD
-=======
       '@gpg/tic-tac-toe':
         specifier: workspace:*
         version: link:../../games/tic-tac-toe
->>>>>>> fabaf1b5
       react:
         specifier: ^18.2.0
         version: 18.3.1
@@ -78,18 +75,12 @@
 
   games/tic-tac-toe:
     dependencies:
-<<<<<<< HEAD
-      '@gpg/shared':
-        specifier: workspace:*
-        version: link:../shared
-=======
       '@gpg/framework':
         specifier: workspace:*
         version: link:../../packages/framework
       '@gpg/shared':
         specifier: workspace:*
         version: link:../../packages/shared
->>>>>>> fabaf1b5
       react:
         specifier: ^18.2.0
         version: 18.3.1
@@ -109,8 +100,6 @@
       '@types/react':
         specifier: ^18.0.28
         version: 18.3.24
-<<<<<<< HEAD
-=======
       '@typescript-eslint/eslint-plugin':
         specifier: ^6.0.0
         version: 6.21.0(@typescript-eslint/parser@6.21.0)(eslint@8.57.1)(typescript@5.9.2)
@@ -157,7 +146,6 @@
       '@types/react':
         specifier: ^18.0.28
         version: 18.3.24
->>>>>>> fabaf1b5
       '@vitest/coverage-v8':
         specifier: ^1.0.0
         version: 1.6.1(vitest@1.6.1)
@@ -1001,14 +989,6 @@
     requiresBuild: true
     dev: true
     optional: true
-<<<<<<< HEAD
-
-  /@rollup/rollup-darwin-arm64@4.52.2:
-    resolution: {integrity: sha512-vngduywkkv8Fkh3wIZf5nFPXzWsNsVu1kvtLETWxTFf/5opZmflgVSeLgdHR56RQh71xhPhWoOkEBvbehwTlVA==}
-    cpu: [arm64]
-    os: [darwin]
-    requiresBuild: true
-=======
 
   /@rollup/rollup-darwin-arm64@4.52.2:
     resolution: {integrity: sha512-vngduywkkv8Fkh3wIZf5nFPXzWsNsVu1kvtLETWxTFf/5opZmflgVSeLgdHR56RQh71xhPhWoOkEBvbehwTlVA==}
@@ -1569,438 +1549,12 @@
     dependencies:
       '@typescript-eslint/types': 6.21.0
       eslint-visitor-keys: 3.4.3
->>>>>>> fabaf1b5
-    dev: true
-    optional: true
-
-  /@rollup/rollup-darwin-x64@4.52.2:
-    resolution: {integrity: sha512-h11KikYrUCYTrDj6h939hhMNlqU2fo/X4NB0OZcys3fya49o1hmFaczAiJWVAFgrM1NCP6RrO7lQKeVYSKBPSQ==}
-    cpu: [x64]
-    os: [darwin]
-    requiresBuild: true
-    dev: true
-    optional: true
-
-<<<<<<< HEAD
-  /@rollup/rollup-freebsd-arm64@4.52.2:
-    resolution: {integrity: sha512-/eg4CI61ZUkLXxMHyVlmlGrSQZ34xqWlZNW43IAU4RmdzWEx0mQJ2mN/Cx4IHLVZFL6UBGAh+/GXhgvGb+nVxw==}
-    cpu: [arm64]
-    os: [freebsd]
-    requiresBuild: true
-    dev: true
-    optional: true
-
-  /@rollup/rollup-freebsd-x64@4.52.2:
-    resolution: {integrity: sha512-QOWgFH5X9+p+S1NAfOqc0z8qEpJIoUHf7OWjNUGOeW18Mx22lAUOiA9b6r2/vpzLdfxi/f+VWsYjUOMCcYh0Ng==}
-    cpu: [x64]
-    os: [freebsd]
-    requiresBuild: true
-    dev: true
-    optional: true
-
-  /@rollup/rollup-linux-arm-gnueabihf@4.52.2:
-    resolution: {integrity: sha512-kDWSPafToDd8LcBYd1t5jw7bD5Ojcu12S3uT372e5HKPzQt532vW+rGFFOaiR0opxePyUkHrwz8iWYEyH1IIQA==}
-    cpu: [arm]
-    os: [linux]
-    requiresBuild: true
-    dev: true
-    optional: true
-
-  /@rollup/rollup-linux-arm-musleabihf@4.52.2:
-    resolution: {integrity: sha512-gKm7Mk9wCv6/rkzwCiUC4KnevYhlf8ztBrDRT9g/u//1fZLapSRc+eDZj2Eu2wpJ+0RzUKgtNijnVIB4ZxyL+w==}
-    cpu: [arm]
-    os: [linux]
-    requiresBuild: true
-    dev: true
-    optional: true
-
-  /@rollup/rollup-linux-arm64-gnu@4.52.2:
-    resolution: {integrity: sha512-66lA8vnj5mB/rtDNwPgrrKUOtCLVQypkyDa2gMfOefXK6rcZAxKLO9Fy3GkW8VkPnENv9hBkNOFfGLf6rNKGUg==}
-    cpu: [arm64]
-    os: [linux]
-    requiresBuild: true
-    dev: true
-    optional: true
-
-  /@rollup/rollup-linux-arm64-musl@4.52.2:
-    resolution: {integrity: sha512-s+OPucLNdJHvuZHuIz2WwncJ+SfWHFEmlC5nKMUgAelUeBUnlB4wt7rXWiyG4Zn07uY2Dd+SGyVa9oyLkVGOjA==}
-    cpu: [arm64]
-    os: [linux]
-    requiresBuild: true
-    dev: true
-    optional: true
-
-  /@rollup/rollup-linux-loong64-gnu@4.52.2:
-    resolution: {integrity: sha512-8wTRM3+gVMDLLDdaT6tKmOE3lJyRy9NpJUS/ZRWmLCmOPIJhVyXwjBo+XbrrwtV33Em1/eCTd5TuGJm4+DmYjw==}
-    cpu: [loong64]
-    os: [linux]
-    requiresBuild: true
-    dev: true
-    optional: true
-
-  /@rollup/rollup-linux-ppc64-gnu@4.52.2:
-    resolution: {integrity: sha512-6yqEfgJ1anIeuP2P/zhtfBlDpXUb80t8DpbYwXQ3bQd95JMvUaqiX+fKqYqUwZXqdJDd8xdilNtsHM2N0cFm6A==}
-    cpu: [ppc64]
-    os: [linux]
-    requiresBuild: true
-    dev: true
-    optional: true
-
-  /@rollup/rollup-linux-riscv64-gnu@4.52.2:
-    resolution: {integrity: sha512-sshYUiYVSEI2B6dp4jMncwxbrUqRdNApF2c3bhtLAU0qA8Lrri0p0NauOsTWh3yCCCDyBOjESHMExonp7Nzc0w==}
-    cpu: [riscv64]
-    os: [linux]
-    requiresBuild: true
-    dev: true
-    optional: true
-
-  /@rollup/rollup-linux-riscv64-musl@4.52.2:
-    resolution: {integrity: sha512-duBLgd+3pqC4MMwBrKkFxaZerUxZcYApQVC5SdbF5/e/589GwVvlRUnyqMFbM8iUSb1BaoX/3fRL7hB9m2Pj8Q==}
-    cpu: [riscv64]
-    os: [linux]
-    requiresBuild: true
-    dev: true
-    optional: true
-
-  /@rollup/rollup-linux-s390x-gnu@4.52.2:
-    resolution: {integrity: sha512-tzhYJJidDUVGMgVyE+PmxENPHlvvqm1KILjjZhB8/xHYqAGeizh3GBGf9u6WdJpZrz1aCpIIHG0LgJgH9rVjHQ==}
-    cpu: [s390x]
-    os: [linux]
-    requiresBuild: true
-    dev: true
-    optional: true
-
-  /@rollup/rollup-linux-x64-gnu@4.52.2:
-    resolution: {integrity: sha512-opH8GSUuVcCSSyHHcl5hELrmnk4waZoVpgn/4FDao9iyE4WpQhyWJ5ryl5M3ocp4qkRuHfyXnGqg8M9oKCEKRA==}
-    cpu: [x64]
-    os: [linux]
-    requiresBuild: true
-    dev: true
-    optional: true
-
-  /@rollup/rollup-linux-x64-musl@4.52.2:
-    resolution: {integrity: sha512-LSeBHnGli1pPKVJ79ZVJgeZWWZXkEe/5o8kcn23M8eMKCUANejchJbF/JqzM4RRjOJfNRhKJk8FuqL1GKjF5oQ==}
-    cpu: [x64]
-    os: [linux]
-    requiresBuild: true
-    dev: true
-    optional: true
-
-  /@rollup/rollup-openharmony-arm64@4.52.2:
-    resolution: {integrity: sha512-uPj7MQ6/s+/GOpolavm6BPo+6CbhbKYyZHUDvZ/SmJM7pfDBgdGisFX3bY/CBDMg2ZO4utfhlApkSfZ92yXw7Q==}
-    cpu: [arm64]
-    os: [openharmony]
-    requiresBuild: true
-    dev: true
-    optional: true
-
-  /@rollup/rollup-win32-arm64-msvc@4.52.2:
-    resolution: {integrity: sha512-Z9MUCrSgIaUeeHAiNkm3cQyst2UhzjPraR3gYYfOjAuZI7tcFRTOD+4cHLPoS/3qinchth+V56vtqz1Tv+6KPA==}
-    cpu: [arm64]
-    os: [win32]
-    requiresBuild: true
-    dev: true
-    optional: true
-
-  /@rollup/rollup-win32-ia32-msvc@4.52.2:
-    resolution: {integrity: sha512-+GnYBmpjldD3XQd+HMejo+0gJGwYIOfFeoBQv32xF/RUIvccUz20/V6Otdv+57NE70D5pa8W/jVGDoGq0oON4A==}
-    cpu: [ia32]
-    os: [win32]
-    requiresBuild: true
-    dev: true
-    optional: true
-
-  /@rollup/rollup-win32-x64-gnu@4.52.2:
-    resolution: {integrity: sha512-ApXFKluSB6kDQkAqZOKXBjiaqdF1BlKi+/eqnYe9Ee7U2K3pUDKsIyr8EYm/QDHTJIM+4X+lI0gJc3TTRhd+dA==}
-    cpu: [x64]
-    os: [win32]
-    requiresBuild: true
-    dev: true
-    optional: true
-
-  /@rollup/rollup-win32-x64-msvc@4.52.2:
-    resolution: {integrity: sha512-ARz+Bs8kY6FtitYM96PqPEVvPXqEZmPZsSkXvyX19YzDqkCaIlhCieLLMI5hxO9SRZ2XtCtm8wxhy0iJ2jxNfw==}
-    cpu: [x64]
-    os: [win32]
-    requiresBuild: true
-    dev: true
-    optional: true
-
-  /@sinclair/typebox@0.27.8:
-    resolution: {integrity: sha512-+Fj43pSMwJs4KRrH/938Uf+uAELIgVBmQzg/q1YG10djyfA3TnrU8N8XzqCh/okZdszqBQTZf96idMfE5lnwTA==}
-    dev: true
-
-  /@testing-library/dom@10.4.1:
-    resolution: {integrity: sha512-o4PXJQidqJl82ckFaXUeoAW+XysPLauYI43Abki5hABd853iMhitooc6znOnczgbTYmEP6U6/y1ZyKAIsvMKGg==}
-    engines: {node: '>=18'}
-    dependencies:
-      '@babel/code-frame': 7.27.1
-      '@babel/runtime': 7.28.4
-      '@types/aria-query': 5.0.4
-      aria-query: 5.3.0
-      dom-accessibility-api: 0.5.16
-      lz-string: 1.5.0
-      picocolors: 1.1.1
-      pretty-format: 27.5.1
-    dev: true
-
-  /@testing-library/dom@8.20.1:
-    resolution: {integrity: sha512-/DiOQ5xBxgdYRC8LNk7U+RWat0S3qRLeIw3ZIkMQ9kkVlRmwD/Eg8k8CqIpD6GW7u20JIUOfMKbxtiLutpjQ4g==}
-    engines: {node: '>=12'}
-    dependencies:
-      '@babel/code-frame': 7.27.1
-      '@babel/runtime': 7.28.4
-      '@types/aria-query': 5.0.4
-      aria-query: 5.1.3
-      chalk: 4.1.2
-      dom-accessibility-api: 0.5.16
-      lz-string: 1.5.0
-      pretty-format: 27.5.1
-    dev: true
-
-  /@testing-library/jest-dom@6.8.0:
-    resolution: {integrity: sha512-WgXcWzVM6idy5JaftTVC8Vs83NKRmGJz4Hqs4oyOuO2J4r/y79vvKZsb+CaGyCSEbUPI6OsewfPd0G1A0/TUZQ==}
-    engines: {node: '>=14', npm: '>=6', yarn: '>=1'}
-    dependencies:
-      '@adobe/css-tools': 4.4.4
-      aria-query: 5.3.2
-      css.escape: 1.5.1
-      dom-accessibility-api: 0.6.3
-      picocolors: 1.1.1
-      redent: 3.0.0
-    dev: true
-
-  /@testing-library/react@13.4.0(@types/react@18.3.24)(react-dom@18.3.1)(react@18.3.1):
-    resolution: {integrity: sha512-sXOGON+WNTh3MLE9rve97ftaZukN3oNf2KjDy7YTx6hcTO2uuLHuCGynMDhFwGw/jYf4OJ2Qk0i4i79qMNNkyw==}
-    engines: {node: '>=12'}
-    peerDependencies:
-      react: ^18.0.0
-      react-dom: ^18.0.0
-    dependencies:
-      '@babel/runtime': 7.28.4
-      '@testing-library/dom': 8.20.1
-      '@types/react-dom': 18.3.7(@types/react@18.3.24)
-      react: 18.3.1
-      react-dom: 18.3.1(react@18.3.1)
-    transitivePeerDependencies:
-      - '@types/react'
-    dev: true
-
-  /@testing-library/user-event@14.6.1(@testing-library/dom@10.4.1):
-    resolution: {integrity: sha512-vq7fv0rnt+QTXgPxr5Hjc210p6YKq2kmdziLgnsZGgLJ9e6VAShx1pACLuRjd/AS/sr7phAR58OIIpf0LlmQNw==}
-    engines: {node: '>=12', npm: '>=6'}
-    peerDependencies:
-      '@testing-library/dom': '>=7.21.4'
-    dependencies:
-      '@testing-library/dom': 10.4.1
-    dev: true
-
-  /@types/aria-query@5.0.4:
-    resolution: {integrity: sha512-rfT93uj5s0PRL7EzccGMs3brplhcrghnDoV26NqKhCAS1hVo+WdNsPvE/yb6ilfr5hi2MEk6d5EWJTKdxg8jVw==}
-    dev: true
-
-  /@types/babel__core@7.20.5:
-    resolution: {integrity: sha512-qoQprZvz5wQFJwMDqeseRXWv3rqMvhgpbXFfVyWhbx9X47POIA6i/+dXefEmZKoAgOaTdaIgNSMqMIU61yRyzA==}
-    dependencies:
-      '@babel/parser': 7.28.4
-      '@babel/types': 7.28.4
-      '@types/babel__generator': 7.27.0
-      '@types/babel__template': 7.4.4
-      '@types/babel__traverse': 7.28.0
-    dev: true
-
-  /@types/babel__generator@7.27.0:
-    resolution: {integrity: sha512-ufFd2Xi92OAVPYsy+P4n7/U7e68fex0+Ee8gSG9KX7eo084CWiQ4sdxktvdl0bOPupXtVJPY19zk6EwWqUQ8lg==}
-    dependencies:
-      '@babel/types': 7.28.4
-    dev: true
-
-  /@types/babel__template@7.4.4:
-    resolution: {integrity: sha512-h/NUaSyG5EyxBIp8YRxo4RMe2/qQgvyowRwVMzhYhBCONbW8PUsg4lkFMrhgZhUe5z3L3MiLDuvyJ/CaPa2A8A==}
-    dependencies:
-      '@babel/parser': 7.28.4
-      '@babel/types': 7.28.4
-    dev: true
-
-  /@types/babel__traverse@7.28.0:
-    resolution: {integrity: sha512-8PvcXf70gTDZBgt9ptxJ8elBeBjcLOAcOtoO/mPJjtji1+CdGbHgm77om1GrsPxsiE+uXIpNSK64UYaIwQXd4Q==}
-    dependencies:
-      '@babel/types': 7.28.4
-    dev: true
-
-  /@types/estree@1.0.8:
-    resolution: {integrity: sha512-dWHzHa2WqEXI/O1E9OjrocMTKJl2mSrEolh1Iomrv6U+JuNwaHXsXx9bLu5gG7BUWFIN0skIQJQ/L1rIex4X6w==}
-    dev: true
-
-  /@types/json-schema@7.0.15:
-    resolution: {integrity: sha512-5+fP8P8MFNC+AyZCDxrB2pkZFPGzqQWUzpSeuuVLvm8VMcorNYavBqoFcxK8bQz4Qsbn4oUEEem4wDLfcysGHA==}
-    dev: true
-
-  /@types/node@20.19.17:
-    resolution: {integrity: sha512-gfehUI8N1z92kygssiuWvLiwcbOB3IRktR6hTDgJlXMYh5OvkPSRmgfoBUmfZt+vhwJtX7v1Yw4KvvAf7c5QKQ==}
-    dependencies:
-      undici-types: 6.21.0
-    dev: true
-
-  /@types/prop-types@15.7.15:
-    resolution: {integrity: sha512-F6bEyamV9jKGAFBEmlQnesRPGOQqS2+Uwi0Em15xenOxHaf2hv6L8YCVn3rPdPJOiJfPiCnLIRyvwVaqMY3MIw==}
-    dev: true
-
-  /@types/react-dom@18.3.7(@types/react@18.3.24):
-    resolution: {integrity: sha512-MEe3UeoENYVFXzoXEWsvcpg6ZvlrFNlOQ7EOsvhI3CfAXwzPfO8Qwuxd40nepsYKqyyVQnTdEfv68q91yLcKrQ==}
-    peerDependencies:
-      '@types/react': ^18.0.0
-    dependencies:
-      '@types/react': 18.3.24
-    dev: true
-
-  /@types/react@18.3.24:
-    resolution: {integrity: sha512-0dLEBsA1kI3OezMBF8nSsb7Nk19ZnsyE1LLhB8r27KbgU5H4pvuqZLdtE+aUkJVoXgTVuA+iLIwmZ0TuK4tx6A==}
-    dependencies:
-      '@types/prop-types': 15.7.15
-      csstype: 3.1.3
-    dev: true
-
-  /@types/semver@7.7.1:
-    resolution: {integrity: sha512-FmgJfu+MOcQ370SD0ev7EI8TlCAfKYU+B4m5T3yXc1CiRN94g/SZPtsCkk506aUDtlMnFZvasDwHHUcZUEaYuA==}
-    dev: true
-
-  /@typescript-eslint/eslint-plugin@5.62.0(@typescript-eslint/parser@5.62.0)(eslint@8.57.1)(typescript@5.9.2):
-    resolution: {integrity: sha512-TiZzBSJja/LbhNPvk6yc0JrX9XqhQ0hdh6M2svYfsHGejaKFIAGd9MQ+ERIMzLGlN/kZoYIgdxFV0PuljTKXag==}
-    engines: {node: ^12.22.0 || ^14.17.0 || >=16.0.0}
-    peerDependencies:
-      '@typescript-eslint/parser': ^5.0.0
-      eslint: ^6.0.0 || ^7.0.0 || ^8.0.0
-      typescript: '*'
-    peerDependenciesMeta:
-      typescript:
-        optional: true
-    dependencies:
-      '@eslint-community/regexpp': 4.12.1
-      '@typescript-eslint/parser': 5.62.0(eslint@8.57.1)(typescript@5.9.2)
-      '@typescript-eslint/scope-manager': 5.62.0
-      '@typescript-eslint/type-utils': 5.62.0(eslint@8.57.1)(typescript@5.9.2)
-      '@typescript-eslint/utils': 5.62.0(eslint@8.57.1)(typescript@5.9.2)
-      debug: 4.4.3
-      eslint: 8.57.1
-      graphemer: 1.4.0
-      ignore: 5.3.2
-      natural-compare-lite: 1.4.0
-      semver: 7.7.2
-      tsutils: 3.21.0(typescript@5.9.2)
-      typescript: 5.9.2
-    transitivePeerDependencies:
-      - supports-color
-    dev: true
-
-  /@typescript-eslint/parser@5.62.0(eslint@8.57.1)(typescript@5.9.2):
-    resolution: {integrity: sha512-VlJEV0fOQ7BExOsHYAGrgbEiZoi8D+Bl2+f6V2RrXerRSylnp+ZBHmPvaIa8cz0Ajx7WO7Z5RqfgYg7ED1nRhA==}
-    engines: {node: ^12.22.0 || ^14.17.0 || >=16.0.0}
-    peerDependencies:
-      eslint: ^6.0.0 || ^7.0.0 || ^8.0.0
-      typescript: '*'
-    peerDependenciesMeta:
-      typescript:
-        optional: true
-    dependencies:
-      '@typescript-eslint/scope-manager': 5.62.0
-      '@typescript-eslint/types': 5.62.0
-      '@typescript-eslint/typescript-estree': 5.62.0(typescript@5.9.2)
-      debug: 4.4.3
-      eslint: 8.57.1
-      typescript: 5.9.2
-    transitivePeerDependencies:
-      - supports-color
-    dev: true
-
-  /@typescript-eslint/scope-manager@5.62.0:
-    resolution: {integrity: sha512-VXuvVvZeQCQb5Zgf4HAxc04q5j+WrNAtNh9OwCsCgpKqESMTu3tF/jhZ3xG6T4NZwWl65Bg8KuS2uEvhSfLl0w==}
-    engines: {node: ^12.22.0 || ^14.17.0 || >=16.0.0}
-    dependencies:
-      '@typescript-eslint/types': 5.62.0
-      '@typescript-eslint/visitor-keys': 5.62.0
-    dev: true
-
-  /@typescript-eslint/type-utils@5.62.0(eslint@8.57.1)(typescript@5.9.2):
-    resolution: {integrity: sha512-xsSQreu+VnfbqQpW5vnCJdq1Z3Q0U31qiWmRhr98ONQmcp/yhiPJFPq8MXiJVLiksmOKSjIldZzkebzHuCGzew==}
-    engines: {node: ^12.22.0 || ^14.17.0 || >=16.0.0}
-    peerDependencies:
-      eslint: '*'
-      typescript: '*'
-    peerDependenciesMeta:
-      typescript:
-        optional: true
-    dependencies:
-      '@typescript-eslint/typescript-estree': 5.62.0(typescript@5.9.2)
-      '@typescript-eslint/utils': 5.62.0(eslint@8.57.1)(typescript@5.9.2)
-      debug: 4.4.3
-      eslint: 8.57.1
-      tsutils: 3.21.0(typescript@5.9.2)
-      typescript: 5.9.2
-    transitivePeerDependencies:
-      - supports-color
-    dev: true
-
-  /@typescript-eslint/types@5.62.0:
-    resolution: {integrity: sha512-87NVngcbVXUahrRTqIK27gD2t5Cu1yuCXxbLcFtCzZGlfyVWWh8mLHkoxzjsB6DDNnvdL+fW8MiwPEJyGJQDgQ==}
-    engines: {node: ^12.22.0 || ^14.17.0 || >=16.0.0}
-    dev: true
-
-  /@typescript-eslint/typescript-estree@5.62.0(typescript@5.9.2):
-    resolution: {integrity: sha512-CmcQ6uY7b9y694lKdRB8FEel7JbU/40iSAPomu++SjLMntB+2Leay2LO6i8VnJk58MtE9/nQSFIH6jpyRWyYzA==}
-    engines: {node: ^12.22.0 || ^14.17.0 || >=16.0.0}
-    peerDependencies:
-      typescript: '*'
-    peerDependenciesMeta:
-      typescript:
-        optional: true
-    dependencies:
-      '@typescript-eslint/types': 5.62.0
-      '@typescript-eslint/visitor-keys': 5.62.0
-      debug: 4.4.3
-      globby: 11.1.0
-      is-glob: 4.0.3
-      semver: 7.7.2
-      tsutils: 3.21.0(typescript@5.9.2)
-      typescript: 5.9.2
-    transitivePeerDependencies:
-      - supports-color
-    dev: true
-
-  /@typescript-eslint/utils@5.62.0(eslint@8.57.1)(typescript@5.9.2):
-    resolution: {integrity: sha512-n8oxjeb5aIbPFEtmQxQYOLI0i9n5ySBEY/ZEHHZqKQSFnxio1rv6dthascc9dLuwrL0RC5mPCxB7vnAVGAYWAQ==}
-    engines: {node: ^12.22.0 || ^14.17.0 || >=16.0.0}
-    peerDependencies:
-      eslint: ^6.0.0 || ^7.0.0 || ^8.0.0
-    dependencies:
-      '@eslint-community/eslint-utils': 4.9.0(eslint@8.57.1)
-      '@types/json-schema': 7.0.15
-      '@types/semver': 7.7.1
-      '@typescript-eslint/scope-manager': 5.62.0
-      '@typescript-eslint/types': 5.62.0
-      '@typescript-eslint/typescript-estree': 5.62.0(typescript@5.9.2)
-      eslint: 8.57.1
-      eslint-scope: 5.1.1
-      semver: 7.7.2
-    transitivePeerDependencies:
-      - supports-color
-      - typescript
-    dev: true
-
-  /@typescript-eslint/visitor-keys@5.62.0:
-    resolution: {integrity: sha512-07ny+LHRzQXepkGg6w0mFY41fVUNBrL2Roj/++7V1txKugfjm/Ci/qSND03r2RhlJhJYMcTn9AhhSSqQp0Ysyw==}
-    engines: {node: ^12.22.0 || ^14.17.0 || >=16.0.0}
-    dependencies:
-      '@typescript-eslint/types': 5.62.0
-      eslint-visitor-keys: 3.4.3
     dev: true
 
   /@ungap/structured-clone@1.3.0:
     resolution: {integrity: sha512-WmoN8qaIAo7WTYWbAZuG8PYEhn5fkz7dZrqTBZ7dtt//lL2Gwms1IcnQ5yHqjDfX8Ft5j4YzDM23f87zBfDe9g==}
     dev: true
 
-=======
->>>>>>> fabaf1b5
   /@vitejs/plugin-react@4.7.0(vite@4.5.14):
     resolution: {integrity: sha512-gUu9hwfWvvEDBBmgtAowQCojwZmJ5mcLn3aufeCsitijs3+f2NsrPtlAWIR6OPiqljl96GVCUbLe0HyqIpVaoA==}
     engines: {node: ^14.18.0 || >=16.0.0}
@@ -2203,15 +1757,12 @@
       concat-map: 0.0.1
     dev: true
 
-<<<<<<< HEAD
-=======
   /brace-expansion@2.0.2:
     resolution: {integrity: sha512-Jt0vHyM+jmUBqojB7E1NIYadt0vI0Qxjxd2TErW94wDz+E2LAm5vKMXXwg6ZZBTHPuUlDgQHKXvjGBdfcF1ZDQ==}
     dependencies:
       balanced-match: 1.0.2
     dev: true
 
->>>>>>> fabaf1b5
   /braces@3.0.3:
     resolution: {integrity: sha512-yQbXgO/OSZVD2IsiLlro+7Hf6Q18EJrKSEsdoMzKePKXct3gvD8oLcOQdIzGupr5Fj+EDe8gO/lxc1BzfMpxvA==}
     engines: {node: '>=8'}
@@ -3457,8 +3008,6 @@
       brace-expansion: 1.1.12
     dev: true
 
-<<<<<<< HEAD
-=======
   /minimatch@9.0.3:
     resolution: {integrity: sha512-RHiac9mvaRw0x3AYRgDC1CxAP7HTcNrrECeA8YYJeWnpo+2Q5CegtZjaotWTWxDG3UeGA1coE05iH1mPjT/2mg==}
     engines: {node: '>=16 || 14 >=14.17'}
@@ -3466,7 +3015,6 @@
       brace-expansion: 2.0.2
     dev: true
 
->>>>>>> fabaf1b5
   /mlly@1.8.0:
     resolution: {integrity: sha512-l8D9ODSRWLe2KHJSifWGwBqpTZXIXTeo8mlKjY+E2HAakaTeNpqAyBZ8GSqLzHgw4XmHmC8whvpjJNMbFZN7/g==}
     dependencies:
@@ -3596,7 +3144,6 @@
 
   /path-exists@4.0.0:
     resolution: {integrity: sha512-ak9Qy5Q7jYb2Wwcey5Fpvg2KoAc/ZIhLSLOSBmRmygPsGwkVVt0fZa0qrtMz+m6tJTAHfZQ8FnmB4MG4LWy7/w==}
-<<<<<<< HEAD
     engines: {node: '>=8'}
     dev: true
 
@@ -3628,39 +3175,6 @@
     resolution: {integrity: sha512-WUjGcAqP1gQacoQe+OBJsFA7Ld4DyXuUIjZ5cc75cLHvJ7dtNsTugphxIADwspS+AraAUePCKrSVtPLFj/F88w==}
     dev: true
 
-=======
-    engines: {node: '>=8'}
-    dev: true
-
-  /path-is-absolute@1.0.1:
-    resolution: {integrity: sha512-AVbw3UJ2e9bq64vSaS9Am0fje1Pa8pbGqTTsmXfaIiMpnr5DlDhfJOuLj9Sf95ZPVDAUerDfEk88MPmPe7UCQg==}
-    engines: {node: '>=0.10.0'}
-    dev: true
-
-  /path-key@3.1.1:
-    resolution: {integrity: sha512-ojmeN0qd+y0jszEtoY48r0Peq5dwMEkIlCOu6Q5f41lfkswXuKtYrhgoTpLnyIcHm24Uhqx+5Tqm2InSwLhE6Q==}
-    engines: {node: '>=8'}
-    dev: true
-
-  /path-key@4.0.0:
-    resolution: {integrity: sha512-haREypq7xkM7ErfgIyA0z+Bj4AGKlMSdlQE2jvJo6huWD1EdkKYV+G/T4nq0YEF2vgTT8kqMFKo1uHn950r4SQ==}
-    engines: {node: '>=12'}
-    dev: true
-
-  /path-type@4.0.0:
-    resolution: {integrity: sha512-gDKb8aZMDeD/tZWs9P6+q0J9Mwkdl6xMV8TjnGP3qJVJ06bdMgkbBlLU8IdfOsIsFz2BW1rNVT3XuNEl8zPAvw==}
-    engines: {node: '>=8'}
-    dev: true
-
-  /pathe@1.1.2:
-    resolution: {integrity: sha512-whLdWMYL2TwI08hn8/ZqAbrVemu0LNaNNJZX73O6qaIdCTfXutsLhMkjdENX0qhsQ9uIimo4/aQOmXkoon2nDQ==}
-    dev: true
-
-  /pathe@2.0.3:
-    resolution: {integrity: sha512-WUjGcAqP1gQacoQe+OBJsFA7Ld4DyXuUIjZ5cc75cLHvJ7dtNsTugphxIADwspS+AraAUePCKrSVtPLFj/F88w==}
-    dev: true
-
->>>>>>> fabaf1b5
   /pathval@1.1.1:
     resolution: {integrity: sha512-Dp6zGqpTdETdR63lehJYPeIOqpiNBNtc7BpWSLrOje7UaIsE5aY92r/AunQA7rsXvet3lrJ3JnZX29UPTKXyKQ==}
     dev: true
@@ -4133,8 +3647,6 @@
       punycode: 2.3.1
     dev: true
 
-<<<<<<< HEAD
-=======
   /ts-api-utils@1.4.3(typescript@5.9.2):
     resolution: {integrity: sha512-i3eMG77UTMD0hZhgRS562pv83RC6ukSAC2GMNWc+9dieh/+jDM5u5YG+NHX6VNDRHQcHwmsTHctP9LhbC3WxVw==}
     engines: {node: '>=16'}
@@ -4144,7 +3656,6 @@
       typescript: 5.9.2
     dev: true
 
->>>>>>> fabaf1b5
   /tslib@1.14.1:
     resolution: {integrity: sha512-Xni35NKzjgMrwevysHTCArtLDpPvye8zV/0E4EyYn43P7/7qvQwPh9BGkHewbMulVntbigmcT7rdX3BNo9wRJg==}
     dev: true
